/*!
 * Copyright Amazon.com, Inc. or its affiliates. All Rights Reserved.
 * SPDX-License-Identifier: Apache-2.0
 */

import * as vscode from 'vscode'
import { createFreeTierLimitMet, createReconnect } from '../../codewhisperer/ui/codeWhispererNodes'
import { ResourceTreeDataProvider, TreeNode } from '../../shared/treeview/resourceTreeDataProvider'
<<<<<<< HEAD
import { AuthUtil, amazonQScopes, codeWhispererChatScopes } from '../../codewhisperer/util/authUtil'
import { createLearnMoreNode, enableAmazonQNode, switchToAmazonQNode } from './amazonQChildrenNodes'
=======
import { AuthState, AuthUtil, isPreviousQUser } from '../../codewhisperer/util/authUtil'
import {
    createLearnMoreNode,
    switchToAmazonQNode,
    createInstallQNode,
    createDismissNode,
    createSignIn,
} from './amazonQChildrenNodes'
>>>>>>> 09bbefa5
import { Command, Commands } from '../../shared/vscode/commands2'
import { listCodeWhispererCommands } from '../../codewhisperer/ui/statusBarMenu'
import { getIcon } from '../../shared/icons'
import { vsCodeState } from '../../codewhisperer/models/model'
import { isExtensionActive, isExtensionInstalled } from '../../shared/utilities/vsCodeUtils'
import { VSCODE_EXTENSION_ID } from '../../shared/extensions'
import { getLogger } from '../../shared/logger'

export class AmazonQNode implements TreeNode {
    public readonly id = 'amazonq'
    public readonly resource = this
    private readonly onDidChangeChildrenEmitter = new vscode.EventEmitter<void>()
    private readonly onDidChangeTreeItemEmitter = new vscode.EventEmitter<void>()
    public readonly onDidChangeTreeItem = this.onDidChangeTreeItemEmitter.event
    public readonly onDidChangeChildren = this.onDidChangeChildrenEmitter.event
    private readonly onDidChangeVisibilityEmitter = new vscode.EventEmitter<void>()
    public readonly onDidChangeVisibility = this.onDidChangeVisibilityEmitter.event

    public static amazonQState: AuthState

    private constructor() {
        // This case handles if the Toolkit extension is installed or activated after the Amazon Q extension.
        // This command is registered in Amazon Q.
        if (isExtensionActive(VSCODE_EXTENSION_ID.amazonq)) {
            // 'void' instead of await, so that the command call doesn't trigger an infinite loop
            // on constructing these instances.
            void vscode.commands.executeCommand('_aws.amazonq.refreshToolkitQTreeState')
        }
    }

    public getTreeItem() {
        const item = new vscode.TreeItem('Amazon Q')
        item.description = this.getDescription()
        item.collapsibleState = vscode.TreeItemCollapsibleState.Collapsed
        item.contextValue = AuthUtil.instance.isUsingSavedConnection ? 'awsAmazonQNodeSaved' : 'awsAmazonQNode'

        return item
    }

    public refresh(): void {
        this.onDidChangeChildrenEmitter.fire()
    }

    public refreshRootNode() {
        this.onDidChangeTreeItemEmitter.fire()
    }

    private getDescription(): string {
        if (AuthUtil.instance.isConnectionValid()) {
            if (AuthUtil.instance.isEnterpriseSsoInUse()) {
                return 'IAM Identity Center Connected'
            } else if (AuthUtil.instance.isBuilderIdInUse()) {
                return 'AWS Builder ID Connected'
            } else {
                return 'IAM Connected'
            }
        } else if (AuthUtil.instance.isConnectionExpired()) {
            return 'Expired Connection'
        }
        return ''
    }

    public getChildren() {
        if (!isExtensionInstalled(VSCODE_EXTENSION_ID.amazonq)) {
            const children = [createInstallQNode(), createLearnMoreNode()]
            if (!isPreviousQUser()) {
                children.push(createDismissNode())
            }
            return children
        } else {
            if (AmazonQNode.amazonQState === 'expired') {
                return [createReconnect('tree'), createLearnMoreNode()]
            }

            if (AmazonQNode.amazonQState !== 'connected') {
                return [createSignIn('tree'), createLearnMoreNode()]
            }

<<<<<<< HEAD
        return [
            vsCodeState.isFreeTierLimitReached ? createFreeTierLimitMet('tree') : switchToAmazonQNode('tree'),
            createNewMenuButton(),
        ]
=======
            return [
                vsCodeState.isFreeTierLimitReached ? createFreeTierLimitMet('tree') : switchToAmazonQNode('tree'),
                createNewMenuButton(),
            ]
        }
>>>>>>> 09bbefa5
    }

    /**
     * HACK: Since this is assumed to be an immediate child of the
     * root, we return undefined.
     *
     * TODO: Look to have a base root class to extend so we do not
     * need to implement this here.
     * @returns
     */
    getParent(): TreeNode<unknown> | undefined {
        return undefined
    }

    static #instance: AmazonQNode

    static get instance(): AmazonQNode {
        return (this.#instance ??= new AmazonQNode())
    }
}

function createNewMenuButton(): TreeNode<Command> {
    return listCodeWhispererCommands.build().asTreeNode({
        label: 'New: Menu moved to status bar',
        iconPath: getIcon('vscode-megaphone'),
        description: 'Learn more',
    })
}
/**
 * Refreshes the Amazon Q Tree node. If Amazon Q's connection state is provided, it will also internally
 * update the connection state.
 *
 * This command is meant to be called by Amazon Q. It doesn't serve much purpose being called otherwise.
 */
export const refreshAmazonQ = (provider?: ResourceTreeDataProvider) =>
    Commands.register({ id: '_aws.toolkit.amazonq.refreshTreeNode', logging: false }, (state?: AuthState) => {
        if (state) {
            AmazonQNode.amazonQState = state
            getLogger().debug(`_aws.toolkit.amazonq.refreshTreeNode called, updating state to ${state}.`)
        } else {
            getLogger().debug(`_aws.toolkit.amazonq.refreshTreeNode was called, but state wasn't specified.`)
        }

        AmazonQNode.instance.refresh()
        if (provider) {
            provider.refresh()
        }
    })

export const refreshAmazonQRootNode = (provider?: ResourceTreeDataProvider) =>
    Commands.register({ id: '_aws.amazonq.refreshRootNode', logging: false }, () => {
        AmazonQNode.instance.refreshRootNode()
        if (provider) {
            provider.refresh()
        }
    })<|MERGE_RESOLUTION|>--- conflicted
+++ resolved
@@ -6,10 +6,6 @@
 import * as vscode from 'vscode'
 import { createFreeTierLimitMet, createReconnect } from '../../codewhisperer/ui/codeWhispererNodes'
 import { ResourceTreeDataProvider, TreeNode } from '../../shared/treeview/resourceTreeDataProvider'
-<<<<<<< HEAD
-import { AuthUtil, amazonQScopes, codeWhispererChatScopes } from '../../codewhisperer/util/authUtil'
-import { createLearnMoreNode, enableAmazonQNode, switchToAmazonQNode } from './amazonQChildrenNodes'
-=======
 import { AuthState, AuthUtil, isPreviousQUser } from '../../codewhisperer/util/authUtil'
 import {
     createLearnMoreNode,
@@ -18,7 +14,6 @@
     createDismissNode,
     createSignIn,
 } from './amazonQChildrenNodes'
->>>>>>> 09bbefa5
 import { Command, Commands } from '../../shared/vscode/commands2'
 import { listCodeWhispererCommands } from '../../codewhisperer/ui/statusBarMenu'
 import { getIcon } from '../../shared/icons'
@@ -97,18 +92,11 @@
                 return [createSignIn('tree'), createLearnMoreNode()]
             }
 
-<<<<<<< HEAD
-        return [
-            vsCodeState.isFreeTierLimitReached ? createFreeTierLimitMet('tree') : switchToAmazonQNode('tree'),
-            createNewMenuButton(),
-        ]
-=======
             return [
                 vsCodeState.isFreeTierLimitReached ? createFreeTierLimitMet('tree') : switchToAmazonQNode('tree'),
                 createNewMenuButton(),
             ]
         }
->>>>>>> 09bbefa5
     }
 
     /**
