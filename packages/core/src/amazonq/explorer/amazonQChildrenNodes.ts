--- conflicted
+++ resolved
@@ -121,35 +121,4 @@
         label: localize('AWS.amazonq.enable', 'Enable'),
         iconPath: getIcon('vscode-debug-start'),
         contextValue: 'awsEnableAmazonQ',
-<<<<<<< HEAD
-    })
-
-export const createTransformByQ = () => {
-    const prefix = transformByQState.getPrefixTextForButton()
-    let status = transformByQState.getPolledJobStatus().toLowerCase()
-    if (transformByQState.isRunning()) {
-        if (status === '') {
-            // job is running but polling has not started yet, so display generic message
-            status = CodeWhispererConstants.transformByQStateRunningMessage
-        }
-    } else if (transformByQState.isCancelled()) {
-        status = CodeWhispererConstants.transformByQStateCancellingMessage
-    } else if (transformByQState.isFailed()) {
-        status = CodeWhispererConstants.transformByQStateFailedMessage
-    } else if (transformByQState.isSucceeded()) {
-        status = CodeWhispererConstants.transformByQStateSucceededMessage
-    } else if (transformByQState.isPartiallySucceeded()) {
-        status = CodeWhispererConstants.transformByQStatePartialSuccessMessage
-    } else if (transformByQState.isNotStarted()) {
-        status = ''
-    }
-    return showTransformByQ.build(CodeWhispererConstants.transformTreeNode).asTreeNode({
-        label: status !== '' ? `${prefix} Transform [Job status: ` + status + `]` : `Transform`,
-        iconPath: transformByQState.getIconForButton(),
-        tooltip: `${prefix} Transform`,
-        contextValue: `${prefix}TransformByQ`,
-    })
-}
-=======
-    })
->>>>>>> 5daa2023
+    })