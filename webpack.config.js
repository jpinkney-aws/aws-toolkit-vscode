--- conflicted
+++ resolved
@@ -3,197 +3,12 @@
  * SPDX-License-Identifier: Apache-2.0
  */
 
-<<<<<<< HEAD
-//@ts-check
-
-'use strict'
-
-const path = require('path')
-const glob = require('glob')
-const webpack = require('webpack')
-const { ESBuildMinifyPlugin } = require('esbuild-loader')
-const fs = require('fs')
-const { NLSBundlePlugin } = require('vscode-nls-dev/lib/webpack-bundler')
-const CircularDependencyPlugin = require('circular-dependency-plugin')
-const packageJsonFile = path.join(__dirname, 'package.json')
-const packageJson = JSON.parse(fs.readFileSync(packageJsonFile, 'utf8'))
-const packageId = `${packageJson.publisher}.${packageJson.name}`
-const { VueLoaderPlugin } = require('vue-loader')
-
-//@ts-check
-/** @typedef {import('webpack').Configuration} WebpackConfig **/
-
-/** @type WebpackConfig */
-const baseConfig = {
-    name: 'main',
-    target: 'node',
-    entry: {
-        'src/main': './src/main.ts',
-        'src/stepFunctions/asl/aslServer': './src/stepFunctions/asl/aslServer.ts',
-    },
-    output: {
-        path: path.resolve(__dirname, 'dist'),
-        filename: '[name].js',
-        libraryTarget: 'commonjs2',
-        devtoolModuleFilenameTemplate: '../[resource-path]',
-    },
-    devtool: 'source-map',
-    externals: {
-        vscode: 'commonjs vscode',
-        vue: 'root Vue',
-    },
-    resolve: {
-        extensions: ['.ts', '.js'],
-        alias: {
-            // Forces webpack to resolve the `main` (cjs) entrypoint
-            //
-            // This is only necessary because of issues with transitive dependencies
-            // `umd-compat-loader` cannot handle ES2018 syntax which is used in later versions of `vscode-json-languageservice`
-            // But, for whatever reason, the ESM output is used if we don't explicitly set `mainFields` under webpack's `resolve`
-            '@aws/fully-qualified-names$': '@aws/fully-qualified-names/node/aws_fully_qualified_names.js',
-        },
-    },
-    node: {
-        __dirname: false, //preserve the default node.js behavior for __dirname
-    },
-    module: {
-        rules: [
-            {
-                test: /\.ts$/,
-                exclude: /node_modules|testFixtures/,
-                use: [
-                    {
-                        loader: 'vscode-nls-dev/lib/webpack-loader',
-                        options: {
-                            base: path.join(__dirname, 'src'),
-                        },
-                    },
-                    {
-                        loader: 'esbuild-loader',
-                        options: {
-                            loader: 'ts',
-                            target: 'es2018',
-                        },
-                    },
-                ],
-            },
-            {
-                test: /node_modules[\\|/](amazon-states-language-service|vscode-json-languageservice|jsonc-parser)/,
-                use: { loader: 'umd-compat-loader' },
-            },
-        ],
-    },
-    plugins: [
-        new NLSBundlePlugin(packageId),
-        new webpack.DefinePlugin({
-            EXTENSION_VERSION: JSON.stringify(packageJson.version),
-        }),
-        new CircularDependencyPlugin({
-            exclude: /node_modules|testFixtures/,
-            failOnError: true,
-        }),
-    ],
-    optimization: {
-        minimize: true,
-        minimizer: [
-            new ESBuildMinifyPlugin({
-                target: 'es2018',
-            }),
-        ],
-    },
-}
-
-/** @type WebpackConfig */
-const webConfig = {
-    ...baseConfig,
-    name: 'web',
-    target: 'webworker',
-    entry: {
-        'src/extensionWeb': './src/extensionWeb.ts',
-    },
-    plugins: baseConfig.plugins?.concat(
-        new webpack.optimize.LimitChunkCountPlugin({
-            maxChunks: 1, // disable chunks by default since web extensions must be a single bundle
-        })
-    ),
-}
-
-=======
->>>>>>> ff586ad4
 /**
  * This is the final webpack config that collects all webpack configs.
  */
-<<<<<<< HEAD
-const createVueBundleName = file => {
-    return path.relative(__dirname, file).split('.').slice(0, -1).join(path.sep)
-}
-
-/**
- * Generates Vue entry points if the filename is matches `targetPattern` (default: index.ts)
- * and is under a `vue` directory.
- */
-const createVueEntries = (targetPattern = 'index.ts') => {
-    return glob
-        .sync(path.resolve(__dirname, 'src', '**', 'vue', '**', targetPattern))
-        .map(f => ({ name: createVueBundleName(f), path: f }))
-        .reduce((a, b) => ((a[b.name] = b.path), a), {})
-}
-
-/** @type WebpackConfig */
-const vueConfig = {
-    ...baseConfig,
-    name: 'vue',
-    target: 'web',
-    entry: {
-        ...createVueEntries(),
-        'src/mynah/ui/mynah-ui': './src/mynah/ui/main.ts',
-    },
-    output: {
-        ...baseConfig.output,
-        libraryTarget: 'this',
-    },
-    module: {
-        rules: baseConfig.module.rules.concat(
-            {
-                test: /\.vue$/,
-                loader: 'vue-loader',
-            },
-            {
-                test: /\.css$/,
-                use: ['vue-style-loader', 'css-loader'],
-            },
-            // sass loaders for Mynah
-            { test: /\.scss$/, use: ['style-loader', 'css-loader', 'sass-loader'] }
-        ),
-    },
-    plugins: baseConfig.plugins.concat(new VueLoaderPlugin()),
-}
-
-/** @type WebpackConfig */
-const vueHotReload = {
-    ...vueConfig,
-    name: 'vue-hmr',
-    devServer: {
-        static: {
-            directory: path.resolve(__dirname, 'dist'),
-        },
-        headers: {
-            'Access-Control-Allow-Origin': '*',
-        },
-        // This is not ideal, but since we're only running the server locally it's not too bad
-        // The webview debugger tries to establish a websocket with a GUID as its origin, so not much of a workaround
-        allowedHosts: 'all',
-    },
-    // Normally we want to exclude Vue from the bundle, but for hot reloads we need it
-    externals: {
-        vscode: 'commonjs vscode',
-    },
-}
-=======
 
 const baseConfig = require('./webpack.base.config')
 const vueConfigs = require('./webpack.vue.config')
 const browserConfigs = require('./webpack.browser.config')
->>>>>>> ff586ad4
 
 module.exports = [baseConfig, ...vueConfigs, ...browserConfigs]