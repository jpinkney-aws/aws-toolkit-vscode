--- conflicted
+++ resolved
@@ -833,20 +833,12 @@
                 },
                 {
                     "command": "aws.copyName",
-<<<<<<< HEAD
-                    "when": "view == aws.explorer && viewItem =~ /^(awsRegionFunctionNode|awsRegionFunctionNodeImportable|awsCloudFormationFunctionNode|awsStateMachineNode|awsCloudFormationNode|awsS3BucketNode|awsS3FolderNode|awsS3FileNode)$/",
-=======
-                    "when": "view == aws.explorer && viewItem =~ /^(awsRegionFunctionNode|awsCloudFormationFunctionNode|awsStateMachineNode|awsCloudFormationNode|awsS3BucketNode|awsS3FolderNode|awsS3FileNode|awsApiGatewayNode)$/",
->>>>>>> b73d7f2b
+                    "when": "view == aws.explorer && viewItem =~ /^(awsRegionFunctionNode|awsRegionFunctionNodeImportable|awsCloudFormationFunctionNode|awsStateMachineNode|awsCloudFormationNode|awsS3BucketNode|awsS3FolderNode|awsS3FileNode|awsApiGatewayNode)$/",
                     "group": "2@1"
                 },
                 {
                     "command": "aws.copyArn",
-<<<<<<< HEAD
-                    "when": "view == aws.explorer && viewItem =~ /^(awsRegionFunctionNode|awsRegionFunctionNodeImportable|awsCloudFormationFunctionNode|awsStateMachineNode|awsCloudFormationNode|awsCloudWatchLogNode|awsS3BucketNode|awsS3FolderNode|awsS3FileNode)$/",
-=======
-                    "when": "view == aws.explorer && viewItem =~ /^(awsRegionFunctionNode|awsCloudFormationFunctionNode|awsStateMachineNode|awsCloudFormationNode|awsS3BucketNode|awsS3FolderNode|awsS3FileNode|awsApiGatewayNode)$/",
->>>>>>> b73d7f2b
+                    "when": "view == aws.explorer && viewItem =~ /^(awsRegionFunctionNode|awsRegionFunctionNodeImportable|awsCloudFormationFunctionNode|awsStateMachineNode|awsCloudFormationNode|awsCloudWatchLogNode|awsS3BucketNode|awsS3FolderNode|awsS3FileNode|awsApiGatewayNode)$/",
                     "group": "2@2"
                 },
                 {
