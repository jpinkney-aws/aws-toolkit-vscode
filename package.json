{
    "name": "aws-toolkit-vscode",
    "displayName": "AWS Toolkit",
    "description": "Amazon Web Services toolkit for browsing and updating cloud resources",
    "version": "1.28.0-SNAPSHOT",
    "extensionKind": [
        "workspace"
    ],
    "publisher": "amazonwebservices",
    "license": "Apache-2.0",
    "repository": {
        "type": "git",
        "url": "https://github.com/aws/aws-toolkit-vscode"
    },
    "engines": {
        "vscode": "^1.42.0"
    },
    "icon": "resources/aws-icon-256x256.png",
    "bugs": {
        "url": "https://github.com/aws/aws-toolkit-vscode/issues"
    },
    "galleryBanner": {
        "color": "#FF9900",
        "theme": "light"
    },
    "categories": [
        "Debuggers",
        "Other"
    ],
    "keywords": [
        "AWS",
        "Lambda",
        "Serverless"
    ],
    "preview": false,
    "qna": "https://github.com/aws/aws-toolkit-vscode/issues",
    "activationEvents": [
        "onStartupFinished",
        "onDebugResolve:aws-sam",
        "onCommand:aws.login",
        "onCommand:aws.credential.profile.create",
        "onCommand:aws.logout",
        "onCommand:aws.createIssueOnGitHub",
        "onCommand:aws.submitFeedback",
        "onCommand:aws.showRegion",
        "onCommand:aws.hideRegion",
        "onView:aws.explorer",
        "onCommand:aws.deploySamApplication",
        "onCommand:aws.samcli.detect",
        "onCommand:aws.lambda.createNewSamApp",
        "onDebugInitialConfigurations",
        "onCommand:aws.viewLogs",
        "onCommand:aws.quickStart",
        "onCommand:aws.help",
        "onCommand:aws.github",
        "onCommand:aws.previewStateMachine",
        "onCommand:aws.stepfunctions.createStateMachineFromTemplate",
        "onCommand:aws.stepfunctions.publishStateMachine",
        "onView:aws.cdk.explorer",
        "onCommand:aws.refreshCdkExplorer",
        "onCommand:aws.aboutToolkit",
        "onCommand:aws.cloudWatchLogs.viewLogStream",
        "onLanguage:asl",
        "onLanguage:asl-yaml",
        "onLanguage:ssm-json",
        "onLanguage:ssm-yaml",
        "onCommand:aws.ssmDocument.createLocalDocument",
        "onCommand:aws.ssmDocument.openLocalDocument",
        "onCommand:aws.ssmDocument.openLocalDocumentJson",
        "onCommand:aws.ssmDocument.openLocalDocumentYaml",
        "onCommand:aws.ssmDocument.deleteDocument",
        "onCommand:aws.ssmDocument.publishDocument",
        "onCommand:aws.ssmDocument.updateDocumentVersion",
        "onLanguage:javascript",
        "onLanguage:java",
        "onLanguage:python",
        "onLanguage:csharp",
        "onLanguage:yaml",
        "onCommand:aws.launchConfigForm",
        "onCommand:aws.toggleSamCodeLenses",
        "onCommand:aws.addSamDebugConfig",
        "onCommand:aws.s3.uploadFile"
    ],
    "main": "./extensionMain",
    "contributes": {
        "configuration": {
            "type": "object",
            "title": "%AWS.configuration.title%",
            "properties": {
                "aws.profile": {
                    "type": "string",
                    "default": "",
                    "description": "%AWS.configuration.profileDescription%"
                },
                "aws.onDefaultRegionMissing": {
                    "type": "string",
                    "default": "prompt",
                    "markdownDescription": "%AWS.configuration.description.onDefaultRegionMissing%"
                },
                "aws.s3.maxItemsPerPage": {
                    "type": "number",
                    "default": 300,
                    "minimum": 3,
                    "maximum": 1000,
                    "markdownDescription": "%AWS.configuration.description.s3.maxItemsPerPage%"
                },
                "aws.samcli.location": {
                    "type": "string",
                    "scope": "machine",
                    "default": "",
                    "markdownDescription": "%AWS.configuration.description.samcli.location%"
                },
                "aws.samcli.lambda.timeout": {
                    "type": "number",
                    "default": 90000,
                    "markdownDescription": "%AWS.configuration.description.samcli.lambda.timeout%"
                },
                "aws.logLevel": {
                    "type": "string",
                    "default": "info",
                    "enum": [
                        "error",
                        "warn",
                        "info",
                        "verbose",
                        "debug"
                    ],
                    "enumDescriptions": [
                        "Errors Only",
                        "Errors and Warnings",
                        "Errors, Warnings, and Info",
                        "Errors, Warnings, Info, and Verbose",
                        "Errors, Warnings, Info, Verbose, and Debug"
                    ],
                    "markdownDescription": "%AWS.configuration.description.logLevel%",
                    "cloud9": {
                        "cn": {
                            "markdownDescription": "%AWS.configuration.description.logLevel.cn%"
                        }
                    }
                },
                "aws.telemetry": {
                    "type": "boolean",
                    "default": true,
                    "markdownDescription": "%AWS.configuration.description.telemetry%",
                    "cloud9": {
                        "cn": {
                            "markdownDescription": "%AWS.configuration.description.telemetry.cn%"
                        }
                    }
                },
                "aws.stepfunctions.asl.format.enable": {
                    "type": "boolean",
                    "scope": "window",
                    "default": true,
                    "description": "%AWS.stepFunctions.asl.format.enable.desc%"
                },
                "aws.stepfunctions.asl.maxItemsComputed": {
                    "type": "number",
                    "default": 5000,
                    "description": "%AWS.stepFunctions.asl.maxItemsComputed.desc%"
                },
                "aws.ssmDocument.ssm.maxItemsComputed": {
                    "type": "number",
                    "default": 5000,
                    "description": "%AWS.ssmDocument.ssm.maxItemsComputed.desc%"
                },
                "aws.cloudWatchLogs.limit": {
                    "type": "number",
                    "default": 10000,
                    "description": "%AWS.cloudWatchLogs.limit.desc%",
                    "maximum": 10000
                },
                "aws.manuallySelectedBuckets": {
                    "type": "object",
                    "description": "%AWS.samcli.deploy.bucket.recentlyUsed%",
                    "default": []
                },
                "aws.sam.enableCodeLenses": {
                    "type": "boolean",
                    "description": "%AWS.configuration.enableCodeLenses%",
                    "default": true
                }
            }
        },
        "debuggers": [
            {
                "type": "aws-sam",
                "label": "%AWS.configuration.description.awssam.debug.label%",
                "configurationAttributes": {
                    "direct-invoke": {
                        "$schema": "http://json-schema.org/draft-07/schema#",
                        "title": "AwsSamDebuggerConfiguration",
                        "additionalProperties": false,
                        "properties": {
                            "aws": {
                                "title": "AWS Connection",
                                "description": "%AWS.configuration.description.awssam.debug.aws%",
                                "properties": {
                                    "credentials": {
                                        "description": "%AWS.configuration.description.awssam.debug.credentials%",
                                        "type": "string",
                                        "cloud9": {
                                            "cn": {
                                                "description": "%AWS.configuration.description.awssam.debug.credentials.cn%"
                                            }
                                        }
                                    },
                                    "region": {
                                        "description": "%AWS.configuration.description.awssam.debug.region%",
                                        "type": "string"
                                    }
                                },
                                "additionalProperties": false,
                                "type": "object"
                            },
                            "invokeTarget": {
                                "oneOf": [
                                    {
                                        "title": "Template Target Properties",
                                        "description": "%AWS.configuration.description.awssam.debug.invokeTarget%",
                                        "properties": {
                                            "templatePath": {
                                                "description": "%AWS.configuration.description.awssam.debug.templatePath%",
                                                "type": "string"
                                            },
                                            "logicalId": {
                                                "description": "%AWS.configuration.description.awssam.debug.logicalId%",
                                                "type": "string"
                                            },
                                            "target": {
                                                "description": "%AWS.configuration.description.awssam.debug.target%",
                                                "type": "string",
                                                "enum": [
                                                    "template"
                                                ]
                                            }
                                        },
                                        "additionalProperties": false,
                                        "required": [
                                            "templatePath",
                                            "logicalId",
                                            "target"
                                        ],
                                        "type": "object"
                                    },
                                    {
                                        "title": "Code Target Properties",
                                        "description": "%AWS.configuration.description.awssam.debug.invokeTarget%",
                                        "properties": {
                                            "lambdaHandler": {
                                                "description": "%AWS.configuration.description.awssam.debug.lambdaHandler%",
                                                "type": "string"
                                            },
                                            "projectRoot": {
                                                "description": "%AWS.configuration.description.awssam.debug.projectRoot%",
                                                "type": "string"
                                            },
                                            "target": {
                                                "description": "%AWS.configuration.description.awssam.debug.target%",
                                                "type": "string",
                                                "enum": [
                                                    "code"
                                                ]
                                            }
                                        },
                                        "additionalProperties": false,
                                        "required": [
                                            "lambdaHandler",
                                            "projectRoot",
                                            "target"
                                        ],
                                        "type": "object"
                                    },
                                    {
                                        "title": "API Target Properties",
                                        "description": "%AWS.configuration.description.awssam.debug.invokeTarget%",
                                        "properties": {
                                            "templatePath": {
                                                "description": "%AWS.configuration.description.awssam.debug.templatePath%",
                                                "type": "string"
                                            },
                                            "logicalId": {
                                                "description": "%AWS.configuration.description.awssam.debug.logicalId%",
                                                "type": "string"
                                            },
                                            "target": {
                                                "description": "%AWS.configuration.description.awssam.debug.target%",
                                                "type": "string",
                                                "enum": [
                                                    "api"
                                                ]
                                            }
                                        },
                                        "additionalProperties": false,
                                        "required": [
                                            "templatePath",
                                            "logicalId",
                                            "target"
                                        ],
                                        "type": "object"
                                    }
                                ]
                            },
                            "lambda": {
                                "title": "Lambda Properties",
                                "description": "%AWS.configuration.description.awssam.debug.lambda%",
                                "properties": {
                                    "environmentVariables": {
                                        "description": "%AWS.configuration.description.awssam.debug.envvars%",
                                        "additionalProperties": {
                                            "type": [
                                                "string"
                                            ]
                                        },
                                        "type": "object"
                                    },
                                    "payload": {
                                        "description": "%AWS.configuration.description.awssam.debug.event%",
                                        "properties": {
                                            "json": {
                                                "description": "%AWS.configuration.description.awssam.debug.event.json%",
                                                "type": "object"
                                            },
                                            "path": {
                                                "description": "%AWS.configuration.description.awssam.debug.event.path%",
                                                "type": "string"
                                            }
                                        },
                                        "additionalProperties": false,
                                        "type": "object"
                                    },
                                    "memoryMb": {
                                        "description": "%AWS.configuration.description.awssam.debug.memoryMb%",
                                        "type": "number"
                                    },
                                    "runtime": {
                                        "description": "%AWS.configuration.description.awssam.debug.runtime%",
                                        "type": "string"
                                    },
                                    "timeoutSec": {
                                        "description": "%AWS.configuration.description.awssam.debug.timeout%",
                                        "type": "number"
                                    },
                                    "pathMappings": {
                                        "type:": "array",
                                        "items": {
                                            "title": "Path Mapping",
                                            "type": "object",
                                            "properties": {
                                                "localRoot": {
                                                    "type": "string"
                                                },
                                                "remoteRoot": {
                                                    "type": "string"
                                                }
                                            },
                                            "additionalProperties": false,
                                            "required": [
                                                "localRoot",
                                                "remoteRoot"
                                            ]
                                        }
                                    }
                                },
                                "additionalProperties": false,
                                "type": "object"
                            },
                            "sam": {
                                "title": "SAM CLI Properties",
                                "description": "%AWS.configuration.description.awssam.debug.sam%",
                                "properties": {
                                    "buildArguments": {
                                        "description": "%AWS.configuration.description.awssam.debug.buildArguments%",
                                        "type": "array",
                                        "items": {
                                            "type": "string"
                                        }
                                    },
                                    "containerBuild": {
                                        "description": "%AWS.configuration.description.awssam.debug.containerBuild%",
                                        "type": "boolean"
                                    },
                                    "dockerNetwork": {
                                        "description": "%AWS.configuration.description.awssam.debug.dockerNetwork%",
                                        "type": "string"
                                    },
                                    "localArguments": {
                                        "description": "%AWS.configuration.description.awssam.debug.localArguments%",
                                        "type": "array",
                                        "items": {
                                            "type": "string"
                                        }
                                    },
                                    "skipNewImageCheck": {
                                        "description": "%AWS.configuration.description.awssam.debug.skipNewImageCheck%",
                                        "type": "boolean"
                                    },
                                    "template": {
                                        "description": "%AWS.configuration.description.awssam.debug.template%",
                                        "properties": {
                                            "parameters": {
                                                "description": "%AWS.configuration.description.awssam.debug.templateParameters%",
                                                "additionalProperties": {
                                                    "type": [
                                                        "string",
                                                        "number"
                                                    ]
                                                },
                                                "type": "object"
                                            }
                                        },
                                        "type": "object",
                                        "additionalProperties": false
                                    }
                                },
                                "additionalProperties": false,
                                "type": "object"
                            },
                            "api": {
                                "title": "API Gateway Properties",
                                "description": "%AWS.configuration.description.awssam.debug.api%",
                                "properties": {
                                    "path": {
                                        "description": "%AWS.configuration.description.awssam.debug.api.path%",
                                        "type": "string"
                                    },
                                    "httpMethod": {
                                        "description": "%AWS.configuration.description.awssam.debug.api.httpMethod%",
                                        "type": "string",
                                        "enum": [
                                            "delete",
                                            "get",
                                            "head",
                                            "options",
                                            "patch",
                                            "post",
                                            "put",
                                            ""
                                        ]
                                    },
                                    "payload": {
                                        "description": "%AWS.configuration.description.awssam.debug.event%",
                                        "properties": {
                                            "json": {
                                                "description": "%AWS.configuration.description.awssam.debug.event.json%",
                                                "type": "object"
                                            },
                                            "path": {
                                                "description": "%AWS.configuration.description.awssam.debug.event.path%",
                                                "type": "string"
                                            }
                                        },
                                        "additionalProperties": false,
                                        "type": "object"
                                    },
                                    "headers": {
                                        "description": "%AWS.configuration.description.awssam.debug.api.headers%",
                                        "type": "object",
                                        "additionalProperties": {
                                            "type": "string"
                                        }
                                    },
                                    "querystring": {
                                        "description": "%AWS.configuration.description.awssam.debug.api.queryString%",
                                        "type": "string"
                                    },
                                    "stageVariables": {
                                        "description": "%AWS.configuration.description.awssam.debug.api.stageVariables%",
                                        "type": "object",
                                        "additionalProperties": {
                                            "type": "string"
                                        }
                                    },
                                    "clientCertificateId": {
                                        "description": "%AWS.configuration.description.awssam.debug.api.clientCertId%",
                                        "type": "string"
                                    }
                                },
                                "additionalProperties": false,
                                "required": [
                                    "path",
                                    "httpMethod"
                                ],
                                "type": "object"
                            }
                        },
                        "required": [
                            "invokeTarget"
                        ],
                        "type": "object"
                    }
                },
                "configurationSnippets": [
                    {
                        "label": "%AWS.configuration.description.awssam.debug.snippets.lambdaCode.label%",
                        "description": "%AWS.configuration.description.awssam.debug.snippets.lambdaCode.description%",
                        "body": {
                            "type": "aws-sam",
                            "request": "direct-invoke",
                            "name": "${3:Invoke Lambda}",
                            "invokeTarget": {
                                "target": "code",
                                "lambdaHandler": "${1:Function Handler}",
                                "projectRoot": "^\"\\${workspaceFolder}\""
                            },
                            "lambda": {
                                "runtime": "${2:Lambda Runtime}",
                                "payload": {
                                    "json": {}
                                }
                            }
                        },
                        "cloud9": {
                            "cn": {
                                "label": "%AWS.configuration.description.awssam.debug.snippets.lambdaCode.label.cn%",
                                "description": "%AWS.configuration.description.awssam.debug.snippets.lambdaCode.description.cn%"
                            }
                        }
                    },
                    {
                        "label": "%AWS.configuration.description.awssam.debug.snippets.lambdaTemplate.label%",
                        "description": "%AWS.configuration.description.awssam.debug.snippets.lambdaTemplate.description%",
                        "body": {
                            "type": "aws-sam",
                            "request": "direct-invoke",
                            "name": "${3:Invoke Lambda}",
                            "invokeTarget": {
                                "target": "template",
                                "templatePath": "${1:Template Location}",
                                "logicalId": "${2:Function Logical ID}"
                            },
                            "lambda": {
                                "payload": {
                                    "json": {}
                                }
                            }
                        },
                        "cloud9": {
                            "cn": {
                                "label": "%AWS.configuration.description.awssam.debug.snippets.lambdaTemplate.label.cn%",
                                "description": "%AWS.configuration.description.awssam.debug.snippets.lambdaTemplate.description.cn%"
                            }
                        }
                    },
                    {
                        "label": "%AWS.configuration.description.awssam.debug.snippets.api.label%",
                        "description": "%AWS.configuration.description.awssam.debug.snippets.api.description%",
                        "body": {
                            "type": "aws-sam",
                            "request": "direct-invoke",
                            "name": "${5:Invoke Lambda with API Gateway}",
                            "invokeTarget": {
                                "target": "api",
                                "templatePath": "${1:Template Location}",
                                "logicalId": "${2:Function Logical ID}"
                            },
                            "api": {
                                "path": "${3:Path}",
                                "httpMethod": "${4:Method}",
                                "payload": {
                                    "json": {}
                                }
                            }
                        },
                        "cloud9": {
                            "cn": {
                                "label": "%AWS.configuration.description.awssam.debug.snippets.api.label.cn%",
                                "description": "%AWS.configuration.description.awssam.debug.snippets.api.description.cn%"
                            }
                        }
                    }
                ]
            }
        ],
        "viewsContainers": {
            "activitybar": [
                {
                    "id": "aws-explorer",
                    "title": "%AWS.title%",
                    "icon": "media/aws-logo.svg",
                    "cloud9": {
                        "cn": {
                            "title": "%AWS.title.cn%",
                            "icon": "media/aws-cn-logo.svg"
                        }
                    }
                }
            ]
        },
        "views": {
            "aws-explorer": [
                {
                    "id": "aws.explorer",
                    "name": "%AWS.lambda.explorerTitle%"
                },
                {
                    "id": "aws.cdk.explorer",
                    "name": "%AWS.cdk.explorerTitle%",
                    "when": "!isCloud9"
                }
            ]
        },
        "menus": {
            "commandPalette": [
                {
                    "command": "aws.apig.copyUrl",
                    "when": "false"
                },
                {
                    "command": "aws.apig.invokeRemoteRestApi",
                    "when": "false"
                },
                {
                    "command": "aws.deleteCloudFormation",
                    "when": "false"
                },
                {
                    "command": "aws.downloadStateMachineDefinition",
                    "when": "false"
                },
                {
                    "command": "aws.ecr.createRepository",
                    "when": "false"
                },
                {
                    "command": "aws.executeStateMachine",
                    "when": "false"
                },
                {
                    "command": "aws.copyArn",
                    "when": "false"
                },
                {
                    "command": "aws.copyName",
                    "when": "false"
                },
                {
                    "command": "aws.downloadSchemaItemCode",
                    "when": "false"
                },
                {
                    "command": "aws.deleteLambda",
                    "when": "false"
                },
                {
                    "command": "aws.downloadLambda",
                    "when": "false"
                },
                {
                    "command": "aws.uploadLambda",
                    "when": "false"
                },
                {
                    "command": "aws.invokeLambda",
                    "when": "false"
                },
                {
                    "command": "aws.viewSchemaItem",
                    "when": "false"
                },
                {
                    "command": "aws.searchSchema",
                    "when": "false"
                },
                {
                    "command": "aws.searchSchemaPerRegistry",
                    "when": "false"
                },
                {
                    "command": "aws.refreshAwsExplorer",
                    "when": "false"
                },
                {
                    "command": "aws.refreshCdkExplorer",
                    "when": "false"
                },
                {
                    "command": "aws.ssmDocument.openLocalDocument",
                    "when": "false"
                },
                {
                    "command": "aws.ssmDocument.openLocalDocumentJson",
                    "when": "false"
                },
                {
                    "command": "aws.ssmDocument.openLocalDocumentYaml",
                    "when": "false"
                },
                {
                    "command": "aws.ssmDocument.deleteDocument",
                    "when": "false"
                },
                {
                    "command": "aws.ssmDocument.updateDocumentVersion",
                    "when": "false"
                },
                {
                    "command": "aws.copyLogStreamName",
                    "when": "resourceScheme == awsCloudWatchLogs"
                },
                {
                    "command": "aws.saveCurrentLogStreamContent",
                    "when": "resourceScheme == awsCloudWatchLogs"
                },
                {
                    "command": "aws.cloudWatchLogs.viewLogStream",
                    "when": "false"
                },
                {
                    "command": "aws.ecr.deleteRepository",
                    "when": "false"
                },
                {
                    "command": "aws.ecr.copyTagUri",
                    "when": "false"
                },
                {
                    "command": "aws.ecr.copyRepositoryUri",
                    "when": "false"
                },
                {
                    "command": "aws.ecr.deleteTag",
                    "when": "false"
                },
                {
                    "command": "aws.s3.copyPath",
                    "when": "false"
                },
                {
                    "command": "aws.s3.createBucket",
                    "when": "false"
                },
                {
                    "command": "aws.s3.createFolder",
                    "when": "false"
                },
                {
                    "command": "aws.s3.deleteBucket",
                    "when": "false"
                },
                {
                    "command": "aws.s3.deleteFile",
                    "when": "false"
                },
                {
                    "command": "aws.s3.downloadFileAs",
                    "when": "false"
                },
                {
                    "command": "aws.s3.openFile",
                    "when": "false"
                },
                {
                    "command": "aws.s3.uploadFileToParent",
                    "when": "false"
                },
                {
                    "command": "aws.stepfunctions.createStateMachineFromTemplate",
                    "when": "!isCloud9"
                },
                {
                    "command": "aws.stepfunctions.publishStateMachine",
                    "when": "!isCloud9"
                },
                {
                    "command": "aws.ssmDocument.createLocalDocument",
                    "when": "!isCloud9"
                },
                {
                    "command": "aws.ssmDocument.publishDocument",
                    "when": "!isCloud9"
                },
                {
                    "command": "aws.previewStateMachine",
                    "when": "!isCloud9"
                },
                {
                    "command": "aws.cdk.help",
                    "when": "!isCloud9"
                }
            ],
            "editor/title": [
                {
                    "command": "aws.previewStateMachine",
                    "when": "(editorLangId == asl || editorLangId == asl-yaml) && !isCloud9",
                    "group": "navigation"
                },
                {
                    "command": "aws.saveCurrentLogStreamContent",
                    "when": "resourceScheme == awsCloudWatchLogs",
                    "group": "navigation"
                },
                {
                    "command": "aws.ssmDocument.publishDocument",
                    "when": "editorLangId =~ /^(ssm-yaml|ssm-json)$/",
                    "group": "navigation"
                }
            ],
            "editor/title/context": [
                {
                    "command": "aws.copyLogStreamName",
                    "when": "resourceScheme == awsCloudWatchLogs",
                    "group": "1_cutcopypaste@1"
                }
            ],
            "view/title": [
                {
                    "command": "aws.submitFeedback",
                    "when": "view == aws.explorer",
                    "group": "navigation@6"
                },
                {
                    "command": "aws.refreshAwsExplorer",
                    "when": "view == aws.explorer",
                    "group": "navigation@5"
                },
                {
                    "command": "aws.login",
                    "when": "view == aws.explorer",
                    "group": "1_account@1"
                },
                {
                    "command": "aws.showRegion",
                    "when": "view == aws.explorer",
                    "group": "2_region@1"
                },
                {
                    "command": "aws.hideRegion",
                    "when": "view == aws.explorer",
                    "group": "2_region@2"
                },
                {
                    "command": "aws.lambda.createNewSamApp",
                    "when": "view == aws.explorer",
                    "group": "3_lambda@1"
                },
                {
                    "command": "aws.deploySamApplication",
                    "when": "view == aws.explorer",
                    "group": "3_lambda@2"
                },
                {
                    "command": "aws.quickStart",
                    "when": "view == aws.explorer",
                    "group": "4_quickStart@1"
                },
                {
                    "command": "aws.help",
                    "when": "view == aws.explorer || !aws.explorer.visible && view =~ /^aws/",
                    "group": "y_externalLinks@1"
                },
                {
                    "command": "aws.github",
                    "when": "view == aws.explorer || !aws.explorer.visible && view =~ /^aws/",
                    "group": "y_externalLinks@2"
                },
                {
                    "command": "aws.createIssueOnGitHub",
                    "when": "view == aws.explorer || !aws.explorer.visible && view =~ /^aws/",
                    "group": "y_externalLinks@3"
                },
                {
                    "command": "aws.submitFeedback",
                    "when": "view == aws.explorer || !aws.explorer.visible && view =~ /^aws/",
                    "group": "y_externalLinks@4"
                },
                {
                    "command": "aws.aboutToolkit",
                    "when": "view == aws.explorer || !aws.explorer.visible && view =~ /^aws/",
                    "group": "z_about@1"
                },
                {
                    "command": "aws.refreshCdkExplorer",
                    "when": "view == aws.cdk.explorer",
                    "group": "navigation@5"
                },
                {
                    "command": "aws.cdk.help",
                    "when": "view == aws.cdk.explorer",
                    "group": "z_externalLinks@1"
                }
            ],
            "explorer/context": [
                {
                    "command": "aws.deploySamApplication",
                    "when": "isFileSystemResource == true && resourceFilename =~ /^template\\.(json|yml|yaml)$/",
                    "group": "z_aws@1"
                }
            ],
            "view/item/context": [
                {
                    "command": "aws.apig.invokeRemoteRestApi",
                    "when": "view == aws.explorer && viewItem =~ /^(awsApiGatewayNode)$/",
                    "group": "0@1"
                },
                {
                    "command": "aws.ecr.createRepository",
                    "when": "view == aws.explorer && viewItem == awsEcrNode",
                    "group": "inline@1"
                },
                {
                    "command": "aws.s3.openFile",
                    "when": "view == aws.explorer && viewItem == awsS3FileNode",
                    "group": "inline@2"
                },
                {
                    "command": "aws.s3.openFile",
                    "when": "view == aws.explorer && viewItem == awsS3FileNode",
                    "group": "inline@1"
                },
                {
                    "command": "aws.s3.downloadFileAs",
                    "when": "view == aws.explorer && viewItem == awsS3FileNode",
                    "group": "inline@2"
                },
                {
                    "command": "aws.s3.createBucket",
                    "when": "view == aws.explorer && viewItem == awsS3Node",
                    "group": "inline@1"
                },
                {
                    "command": "aws.s3.createFolder",
                    "when": "view == aws.explorer && viewItem =~ /^(awsS3BucketNode|awsS3FolderNode)$/",
                    "group": "inline@1"
                },
                {
                    "command": "aws.ssmDocument.openLocalDocument",
                    "when": "view == aws.explorer && viewItem =~ /^(awsDocumentItemNode|awsDocumentItemNodeWriteable)$/",
                    "group": "inline@1"
                },
                {
                    "command": "aws.s3.uploadFile",
                    "when": "view == aws.explorer && viewItem =~ /^(awsS3BucketNode|awsS3FolderNode)$/",
                    "group": "inline@2"
                },
                {
                    "command": "aws.lambda.createNewSamApp",
                    "when": "view == aws.explorer && viewItem == awsLambdaNode",
                    "group": "0@1"
                },
                {
                    "command": "aws.deploySamApplication",
                    "when": "view == aws.explorer && viewItem == awsLambdaNode || viewItem == awsRegionNode || viewItem == awsCloudFormationRootNode",
                    "group": "1@1"
                },
                {
                    "command": "aws.ecr.copyTagUri",
                    "when": "view == aws.explorer && viewItem == awsEcrTagNode",
                    "group": "2@1"
                },
                {
                    "command": "aws.ecr.deleteTag",
                    "when": "view == aws.explorer && viewItem == awsEcrTagNode",
                    "group": "3@1"
                },
                {
                    "command": "aws.ecr.copyRepositoryUri",
                    "when": "view == aws.explorer && viewItem == awsEcrRepositoryNode",
                    "group": "2@1"
                },
                {
                    "command": "aws.ecr.createRepository",
                    "when": "view == aws.explorer && viewItem == awsEcrNode",
                    "group": "0@1"
                },
                {
                    "command": "aws.ecr.deleteRepository",
                    "when": "view == aws.explorer && viewItem == awsEcrRepositoryNode",
                    "group": "3@1"
                },
                {
                    "command": "aws.invokeLambda",
                    "when": "view == aws.explorer && viewItem =~ /^(awsRegionFunctionNode|awsRegionFunctionNodeDownloadable|awsCloudFormationFunctionNode)$/",
                    "group": "0@1"
                },
                {
                    "command": "aws.downloadLambda",
                    "when": "view == aws.explorer && viewItem =~ /^(awsRegionFunctionNode|awsRegionFunctionNodeDownloadable)$/",
                    "group": "0@2"
                },
                {
                    "command": "aws.uploadLambda",
                    "when": "view == aws.explorer && viewItem =~ /^(awsRegionFunctionNode|awsRegionFunctionNodeDownloadable)$/",
                    "group": "1@1"
                },
                {
                    "command": "aws.deleteLambda",
                    "when": "view == aws.explorer && viewItem =~ /^(awsRegionFunctionNode|awsRegionFunctionNodeDownloadable)$/",
                    "group": "4@1"
                },
                {
                    "command": "aws.deleteCloudFormation",
                    "when": "view == aws.explorer && viewItem == awsCloudFormationNode",
                    "group": "3@5"
                },
                {
                    "command": "aws.searchSchema",
                    "when": "view == aws.explorer && viewItem == awsSchemasNode && !isCloud9",
                    "group": "0@1"
                },
                {
                    "command": "aws.searchSchemaPerRegistry",
                    "when": "view == aws.explorer && viewItem == awsRegistryItemNode && !isCloud9",
                    "group": "0@1"
                },
                {
                    "command": "aws.viewSchemaItem",
                    "when": "view == aws.explorer && viewItem == awsSchemaItemNode && !isCloud9",
                    "group": "0@1"
                },
                {
                    "command": "aws.downloadStateMachineDefinition",
                    "when": "view == aws.explorer && viewItem == awsStateMachineNode && !isCloud9",
                    "group": "0@1"
                },
                {
                    "command": "aws.executeStateMachine",
                    "when": "view == aws.explorer && viewItem == awsStateMachineNode && !isCloud9",
                    "group": "0@2"
                },
                {
                    "command": "aws.s3.createBucket",
                    "when": "view == aws.explorer && viewItem == awsS3Node",
                    "group": "0@1"
                },
                {
                    "command": "aws.s3.downloadFileAs",
                    "when": "view == aws.explorer && viewItem == awsS3FileNode",
                    "group": "0@1"
                },
                {
                    "command": "aws.s3.openFile",
                    "when": "view == aws.explorer && viewItem == awsS3FileNode",
<<<<<<< HEAD
                    "group": "0@1"
=======
                    "group": "0@2"
>>>>>>> fbef4541
                },
                {
                    "command": "aws.s3.uploadFile",
                    "when": "view == aws.explorer && viewItem =~ /^(awsS3BucketNode|awsS3FolderNode)$/",
                    "group": "0@1"
                },
                {
                    "command": "aws.s3.uploadFileToParent",
                    "when": "view == aws.explorer && viewItem == awsS3FileNode",
                    "group": "1@1"
                },
                {
                    "command": "aws.s3.createFolder",
                    "when": "view == aws.explorer && viewItem =~ /^(awsS3BucketNode|awsS3FolderNode)$/",
                    "group": "1@1"
                },
                {
                    "command": "aws.copyName",
                    "when": "view == aws.explorer && viewItem =~ /^(awsRegionFunctionNode|awsRegionFunctionNodeDownloadable|awsCloudFormationFunctionNode|awsStateMachineNode|awsCloudFormationNode|awsS3BucketNode|awsS3FolderNode|awsS3FileNode|awsApiGatewayNode)$/",
                    "group": "2@1"
                },
                {
                    "command": "aws.copyArn",
                    "when": "view == aws.explorer && viewItem =~ /^(awsRegionFunctionNode|awsRegionFunctionNodeDownloadable|awsCloudFormationFunctionNode|awsStateMachineNode|awsCloudFormationNode|awsCloudWatchLogNode|awsS3BucketNode|awsS3FolderNode|awsS3FileNode|awsApiGatewayNode|awsEcrRepositoryNode)$/",
                    "group": "2@2"
                },
                {
                    "command": "aws.apig.copyUrl",
                    "when": "view == aws.explorer && viewItem =~ /^(awsApiGatewayNode)$/",
                    "group": "2@0"
                },
                {
                    "command": "aws.s3.copyPath",
                    "when": "view == aws.explorer && viewItem =~ /^(awsS3FolderNode|awsS3FileNode)$/",
                    "group": "2@3"
                },
                {
                    "command": "aws.s3.deleteBucket",
                    "when": "view == aws.explorer && viewItem == awsS3BucketNode",
                    "group": "3@1"
                },
                {
                    "command": "aws.s3.deleteFile",
                    "when": "view == aws.explorer && viewItem == awsS3FileNode",
                    "group": "3@1"
                },
                {
                    "command": "aws.downloadSchemaItemCode",
                    "when": "view == aws.explorer && viewItem == awsSchemaItemNode && !isCloud9",
                    "group": "1@1"
                },
                {
                    "command": "aws.hideRegion",
                    "group": "0@1",
                    "when": "view == aws.explorer && viewItem == awsRegionNode"
                },
                {
                    "command": "aws.cloudWatchLogs.viewLogStream",
                    "group": "0@1",
                    "when": "view == aws.explorer && viewItem == awsCloudWatchLogNode"
                },
                {
                    "command": "aws.ssmDocument.openLocalDocumentYaml",
                    "group": "0@1",
                    "when": "view == aws.explorer && viewItem =~ /^(awsDocumentItemNode|awsDocumentItemNodeWriteable)$/"
                },
                {
                    "command": "aws.ssmDocument.openLocalDocumentJson",
                    "group": "0@2",
                    "when": "view == aws.explorer && viewItem =~ /^(awsDocumentItemNode|awsDocumentItemNodeWriteable)$/"
                },
                {
                    "command": "aws.ssmDocument.updateDocumentVersion",
                    "group": "2@1",
                    "when": "view == aws.explorer && viewItem == awsDocumentItemNodeWriteable"
                },
                {
                    "command": "aws.ssmDocument.deleteDocument",
                    "group": "3@2",
                    "when": "view == aws.explorer && viewItem == awsDocumentItemNodeWriteable"
                }
            ]
        },
        "commands": [
            {
                "command": "aws.launchConfigForm",
                "title": "%AWS.command.launchConfigForm.title%",
                "category": "%AWS.title%",
                "cloud9": {
                    "cn": {
                        "category": "%AWS.title.cn%"
                    }
                }
            },
            {
                "command": "aws.apig.copyUrl",
                "title": "%AWS.command.apig.copyUrl%",
                "category": "%AWS.title%",
                "cloud9": {
                    "cn": {
                        "category": "%AWS.title.cn%"
                    }
                }
            },
            {
                "command": "aws.apig.invokeRemoteRestApi",
                "title": "%AWS.command.apig.invokeRemoteRestApi%",
                "category": "%AWS.title%",
                "cloud9": {
                    "cn": {
                        "category": "%AWS.title.cn%",
                        "title": "%AWS.command.apig.invokeRemoteRestApi.cn%"
                    }
                }
            },
            {
                "command": "aws.lambda.createNewSamApp",
                "title": "%AWS.command.createNewSamApp%",
                "category": "%AWS.title%",
                "cloud9": {
                    "cn": {
                        "category": "%AWS.title.cn%"
                    }
                }
            },
            {
                "command": "aws.login",
                "title": "%AWS.command.login%",
                "category": "%AWS.title%",
                "cloud9": {
                    "cn": {
                        "title": "%AWS.command.login.cn%",
                        "category": "%AWS.title.cn%"
                    }
                }
            },
            {
                "command": "aws.credential.profile.create",
                "title": "%AWS.command.credential.profile.create%",
                "category": "%AWS.title%",
                "cloud9": {
                    "cn": {
                        "category": "%AWS.title.cn%"
                    }
                }
            },
            {
                "command": "aws.logout",
                "title": "%AWS.command.logout%",
                "category": "%AWS.title%",
                "cloud9": {
                    "cn": {
                        "category": "%AWS.title.cn%"
                    }
                }
            },
            {
                "command": "aws.createIssueOnGitHub",
                "title": "%AWS.command.createIssueOnGitHub%",
                "category": "%AWS.title%",
                "cloud9": {
                    "cn": {
                        "category": "%AWS.title.cn%"
                    }
                }
            },
            {
                "command": "aws.cdk.help",
                "title": "%AWS.command.cdk.help%",
                "category": "%AWS.title%",
                "cloud9": {
                    "cn": {
                        "category": "%AWS.title.cn%"
                    }
                }
            },
            {
                "command": "aws.ecr.copyTagUri",
                "title": "%AWS.command.ecr.copyTagUri%",
                "category": "%AWS.title%",
                "cloud9": {
                    "cn": {
                        "category": "%AWS.title.cn%"
                    }
                }
            },
            {
                "command": "aws.ecr.deleteTag",
                "title": "%AWS.command.ecr.deleteTag%",
                "category": "%AWS.title%",
                "cloud9": {
                    "cn": {
                        "category": "%AWS.title.cn%"
                    }
                }
            },
            {
                "command": "aws.ecr.copyRepositoryUri",
                "title": "%AWS.command.ecr.copyRepositoryUri%",
                "category": "%AWS.title%",
                "cloud9": {
                    "cn": {
                        "category": "%AWS.title.cn%"
                    }
                }
            },
            {
                "command": "aws.ecr.createRepository",
                "title": "%AWS.command.ecr.createRepository%",
                "category": "%AWS.title%",
                "icon": {
                    "light": "resources/light/plus.svg",
                    "dark": "resources/dark/plus.svg"
                },
                "cloud9": {
                    "cn": {
                        "category": "%AWS.title.cn%"
                    }
                }
            },
            {
                "command": "aws.ecr.deleteRepository",
                "title": "%AWS.command.ecr.deleteRepository%",
                "category": "%AWS.title%",
                "cloud9": {
                    "cn": {
                        "category": "%AWS.title.cn%"
                    }
                }
            },
            {
                "command": "aws.showRegion",
                "title": "%AWS.command.showRegion%",
                "category": "%AWS.title%",
                "cloud9": {
                    "cn": {
                        "category": "%AWS.title.cn%"
                    }
                }
            },
            {
                "command": "aws.hideRegion",
                "title": "%AWS.command.hideRegion%",
                "category": "%AWS.title%",
                "cloud9": {
                    "cn": {
                        "category": "%AWS.title.cn%"
                    }
                }
            },
            {
                "command": "aws.s3.copyPath",
                "title": "%AWS.command.s3.copyPath%",
                "category": "%AWS.title%",
                "cloud9": {
                    "cn": {
                        "category": "%AWS.title.cn%"
                    }
                }
            },
            {
                "command": "aws.s3.downloadFileAs",
                "title": "%AWS.command.s3.downloadFileAs%",
                "category": "%AWS.title%",
                "icon": "$(cloud-download)",
                "cloud9": {
                    "cn": {
                        "category": "%AWS.title.cn%"
                    }
                }
            },
            {
                "command": "aws.s3.openFile",
                "title": "%AWS.command.s3.openFile%",
                "category": "%AWS.title%",
                "icon": "$(open-preview)",
                "cloud9": {
                    "cn": {
                        "category": "%AWS.title.cn%"
                    }
                }
            },
            {
                "command": "aws.s3.uploadFile",
                "title": "%AWS.command.s3.uploadFile%",
                "category": "%AWS.title%",
                "icon": "$(cloud-upload)",
                "cloud9": {
                    "cn": {
                        "category": "%AWS.title.cn%"
                    }
                }
            },
            {
                "command": "aws.s3.uploadFileToParent",
                "title": "%AWS.command.s3.uploadFileToParent%",
                "category": "%AWS.title%",
                "cloud9": {
                    "cn": {
                        "category": "%AWS.title.cn%"
                    }
                }
            },
            {
                "command": "aws.s3.createFolder",
                "title": "%AWS.command.s3.createFolder%",
                "category": "%AWS.title%",
                "icon": "$(new-folder)",
                "cloud9": {
                    "cn": {
                        "category": "%AWS.title.cn%"
                    }
                }
            },
            {
                "command": "aws.s3.createBucket",
                "title": "%AWS.command.s3.createBucket%",
                "category": "%AWS.title%",
                "icon": {
                    "light": "resources/light/s3/create-bucket.svg",
                    "dark": "resources/dark/s3/create-bucket.svg"
                },
                "cloud9": {
                    "cn": {
                        "category": "%AWS.title.cn%"
                    }
                }
            },
            {
                "command": "aws.s3.deleteBucket",
                "title": "%AWS.generic.promptDelete%",
                "category": "%AWS.title%",
                "cloud9": {
                    "cn": {
                        "category": "%AWS.title.cn%"
                    }
                }
            },
            {
                "command": "aws.s3.deleteFile",
                "title": "%AWS.generic.promptDelete%",
                "category": "%AWS.title%",
                "cloud9": {
                    "cn": {
                        "category": "%AWS.title.cn%"
                    }
                }
            },
            {
                "command": "aws.invokeLambda",
                "title": "%AWS.command.invokeLambda%",
                "category": "%AWS.title%",
                "cloud9": {
                    "cn": {
                        "title": "%AWS.command.invokeLambda.cn%",
                        "category": "%AWS.title.cn%"
                    }
                }
            },
            {
                "command": "aws.downloadLambda",
                "title": "%AWS.command.downloadLambda%",
                "category": "%AWS.title%",
                "enablement": "viewItem == awsRegionFunctionNodeDownloadable",
                "cloud9": {
                    "cn": {
                        "category": "%AWS.title.cn%"
                    }
                }
            },
            {
                "command": "aws.uploadLambda",
                "title": "%AWS.command.uploadLambda%",
                "category": "%AWS.title%",
                "enablement": "viewItem =~ /^(awsRegionFunctionNode|awsRegionFunctionNodeDownloadable)$/",
                "cloud9": {
                    "cn": {
                        "category": "%AWS.title.cn%"
                    }
                }
            },
            {
                "command": "aws.deleteLambda",
                "title": "%AWS.generic.promptDelete%",
                "category": "%AWS.title%",
                "cloud9": {
                    "cn": {
                        "category": "%AWS.title.cn%"
                    }
                }
            },
            {
                "command": "aws.deploySamApplication",
                "title": "%AWS.command.deploySamApplication%",
                "category": "%AWS.title%",
                "cloud9": {
                    "cn": {
                        "category": "%AWS.title.cn%"
                    }
                }
            },
            {
                "command": "aws.submitFeedback",
                "title": "%AWS.command.submitFeedback%",
                "category": "%AWS.title%",
                "icon": {
                    "dark": "third-party/resources/from-vscode/dark/feedback.svg",
                    "light": "third-party/resources/from-vscode/light/feedback.svg"
                },
                "cloud9": {
                    "cn": {
                        "category": "%AWS.title.cn%"
                    }
                }
            },
            {
                "command": "aws.refreshAwsExplorer",
                "title": "%AWS.command.refreshAwsExplorer%",
                "category": "%AWS.title%",
                "icon": {
                    "dark": "third-party/resources/from-vscode-icons/dark/refresh.svg",
                    "light": "third-party/resources/from-vscode-icons/light/refresh.svg"
                }
            },
            {
                "command": "aws.samcli.detect",
                "title": "%AWS.command.samcli.detect%",
                "category": "%AWS.title%",
                "cloud9": {
                    "cn": {
                        "category": "%AWS.title.cn%"
                    }
                }
            },
            {
                "command": "aws.deleteCloudFormation",
                "title": "%AWS.command.deleteCloudFormation%",
                "category": "%AWS.title%",
                "cloud9": {
                    "cn": {
                        "category": "%AWS.title.cn%"
                    }
                }
            },
            {
                "command": "aws.downloadStateMachineDefinition",
                "title": "%AWS.command.downloadStateMachineDefinition%",
                "category": "%AWS.title%",
                "cloud9": {
                    "cn": {
                        "category": "%AWS.title.cn%"
                    }
                }
            },
            {
                "command": "aws.executeStateMachine",
                "title": "%AWS.command.executeStateMachine%",
                "category": "%AWS.title%",
                "cloud9": {
                    "cn": {
                        "category": "%AWS.title.cn%"
                    }
                }
            },
            {
                "command": "aws.copyArn",
                "title": "%AWS.command.copyArn%",
                "category": "%AWS.title%",
                "cloud9": {
                    "cn": {
                        "category": "%AWS.title.cn%"
                    }
                }
            },
            {
                "command": "aws.copyName",
                "title": "%AWS.command.copyName%",
                "category": "%AWS.title%",
                "cloud9": {
                    "cn": {
                        "category": "%AWS.title.cn%"
                    }
                }
            },
            {
                "command": "aws.viewSchemaItem",
                "title": "%AWS.command.viewSchemaItem%",
                "category": "%AWS.title%",
                "cloud9": {
                    "cn": {
                        "category": "%AWS.title.cn%"
                    }
                }
            },
            {
                "command": "aws.searchSchema",
                "title": "%AWS.command.searchSchema%",
                "category": "%AWS.title%",
                "cloud9": {
                    "cn": {
                        "category": "%AWS.title.cn%"
                    }
                }
            },
            {
                "command": "aws.searchSchemaPerRegistry",
                "title": "%AWS.command.searchSchemaPerRegistry%",
                "category": "%AWS.title%",
                "cloud9": {
                    "cn": {
                        "category": "%AWS.title.cn%"
                    }
                }
            },
            {
                "command": "aws.downloadSchemaItemCode",
                "title": "%AWS.command.downloadSchemaItemCode%",
                "category": "%AWS.title%",
                "cloud9": {
                    "cn": {
                        "category": "%AWS.title.cn%"
                    }
                }
            },
            {
                "command": "aws.viewLogs",
                "title": "%AWS.command.viewLogs%",
                "category": "%AWS.title%"
            },
            {
                "command": "aws.help",
                "title": "%AWS.command.help%",
                "category": "%AWS.title%",
                "cloud9": {
                    "cn": {
                        "category": "%AWS.title.cn%"
                    }
                }
            },
            {
                "command": "aws.github",
                "title": "%AWS.command.github%",
                "category": "%AWS.title%",
                "cloud9": {
                    "cn": {
                        "category": "%AWS.title.cn%"
                    }
                }
            },
            {
                "command": "aws.quickStart",
                "title": "%AWS.command.quickStart%",
                "category": "%AWS.title%",
                "cloud9": {
                    "cn": {
                        "category": "%AWS.title.cn%"
                    }
                }
            },
            {
                "command": "aws.refreshCdkExplorer",
                "title": "%AWS.command.refreshCdkExplorer%",
                "category": "%AWS.title%",
                "icon": {
                    "dark": "third-party/resources/from-vscode-icons/dark/refresh.svg",
                    "light": "third-party/resources/from-vscode-icons/light/refresh.svg"
                },
                "cloud9": {
                    "cn": {
                        "category": "%AWS.title.cn%"
                    }
                }
            },
            {
                "command": "aws.stepfunctions.createStateMachineFromTemplate",
                "title": "%AWS.command.stepFunctions.createStateMachineFromTemplate%",
                "category": "%AWS.title%",
                "cloud9": {
                    "cn": {
                        "category": "%AWS.title.cn%"
                    }
                }
            },
            {
                "command": "aws.stepfunctions.publishStateMachine",
                "title": "%AWS.command.stepFunctions.publishStateMachine%",
                "category": "%AWS.title%",
                "cloud9": {
                    "cn": {
                        "category": "%AWS.title.cn%"
                    }
                }
            },
            {
                "command": "aws.previewStateMachine",
                "title": "%AWS.command.stepFunctions.previewStateMachine%",
                "category": "%AWS.title%",
                "icon": {
                    "light": "resources/light/stepfunctions/preview.svg",
                    "dark": "resources/dark/stepfunctions/preview.svg"
                },
                "cloud9": {
                    "cn": {
                        "category": "%AWS.title.cn%"
                    }
                }
            },
            {
                "command": "aws.aboutToolkit",
                "title": "%AWS.command.aboutToolkit%",
                "category": "%AWS.title%"
            },
            {
                "command": "aws.cloudWatchLogs.viewLogStream",
                "title": "%AWS.command.viewLogStream%",
                "category": "%AWS.title%",
                "cloud9": {
                    "cn": {
                        "category": "%AWS.title.cn%"
                    }
                }
            },
            {
                "command": "aws.ssmDocument.createLocalDocument",
                "title": "%AWS.command.ssmDocument.createLocalDocument%",
                "category": "%AWS.title%",
                "cloud9": {
                    "cn": {
                        "category": "%AWS.title.cn%"
                    }
                }
            },
            {
                "command": "aws.ssmDocument.openLocalDocument",
                "title": "%AWS.command.ssmDocument.openLocalDocument%",
                "category": "%AWS.title%",
                "icon": "$(cloud-download)",
                "cloud9": {
                    "cn": {
                        "category": "%AWS.title.cn%"
                    }
                }
            },
            {
                "command": "aws.ssmDocument.openLocalDocumentJson",
                "title": "%AWS.command.ssmDocument.openLocalDocumentJson%",
                "category": "%AWS.title%",
                "cloud9": {
                    "cn": {
                        "category": "%AWS.title.cn%"
                    }
                }
            },
            {
                "command": "aws.ssmDocument.openLocalDocumentYaml",
                "title": "%AWS.command.ssmDocument.openLocalDocumentYaml%",
                "category": "%AWS.title%",
                "cloud9": {
                    "cn": {
                        "category": "%AWS.title.cn%"
                    }
                }
            },
            {
                "command": "aws.ssmDocument.deleteDocument",
                "title": "%AWS.command.ssmDocument.deleteDocument%",
                "category": "%AWS.title%",
                "cloud9": {
                    "cn": {
                        "category": "%AWS.title.cn%"
                    }
                }
            },
            {
                "command": "aws.ssmDocument.publishDocument",
                "title": "%AWS.command.ssmDocument.publishDocument%",
                "category": "%AWS.title%",
                "icon": "$(cloud-upload)",
                "cloud9": {
                    "cn": {
                        "category": "%AWS.title.cn%"
                    }
                }
            },
            {
                "command": "aws.ssmDocument.updateDocumentVersion",
                "title": "%AWS.command.ssmDocument.updateDocumentVersion%",
                "category": "%AWS.title%",
                "cloud9": {
                    "cn": {
                        "category": "%AWS.title.cn%"
                    }
                }
            },
            {
                "command": "aws.copyLogStreamName",
                "title": "%AWS.command.copyLogStreamName%",
                "category": "%AWS.title%",
                "icon": "$(files)",
                "cloud9": {
                    "cn": {
                        "category": "%AWS.title.cn%"
                    }
                }
            },
            {
                "command": "aws.saveCurrentLogStreamContent",
                "title": "%AWS.command.saveCurrentLogStreamContent%",
                "category": "%AWS.title%",
                "icon": "$(save-as)",
                "cloud9": {
                    "cn": {
                        "category": "%AWS.title.cn%"
                    }
                }
            },
            {
                "command": "aws.addSamDebugConfig",
                "title": "%AWS.command.addSamDebugConfig%",
                "category": "%AWS.title%",
                "cloud9": {
                    "cn": {
                        "category": "%AWS.title.cn%"
                    }
                }
            },
            {
                "command": "aws.toggleSamCodeLenses",
                "title": "%AWS.command.toggleSamCodeLenses%",
                "category": "%AWS.title%",
                "cloud9": {
                    "cn": {
                        "category": "%AWS.title.cn%"
                    }
                }
            }
        ],
        "jsonValidation": [
            {
                "fileMatch": ".aws/templates.json",
                "url": "./dist/src/templates/templates.json"
            },
            {
                "fileMatch": "*ecs-task-def.json",
                "url": "https://ecs-intellisense.s3-us-west-2.amazonaws.com/task-definition/schema.json"
            }
        ],
        "languages": [
            {
                "id": "asl",
                "extensions": [
                    ".asl.json",
                    ".asl"
                ],
                "aliases": [
                    "Amazon States Language"
                ]
            },
            {
                "id": "asl-yaml",
                "aliases": [
                    "Amazon States Language (YAML)"
                ],
                "extensions": [
                    ".asl.yaml",
                    ".asl.yml"
                ]
            },
            {
                "id": "ssm-json",
                "extensions": [
                    ".ssm.json"
                ],
                "aliases": [
                    "AWS Systems Manager Document (JSON)"
                ]
            },
            {
                "id": "ssm-yaml",
                "extensions": [
                    ".ssm.yaml",
                    ".ssm.yml"
                ],
                "aliases": [
                    "AWS Systems Manager Document (YAML)"
                ]
            }
        ],
        "keybindings": [
            {
                "command": "aws.previewStateMachine",
                "key": "ctrl+shift+v",
                "mac": "cmd+shift+v",
                "when": "editorTextFocus && (editorLangId == asl || editorLangId == asl-yaml) && !isCloud9"
            }
        ],
        "grammars": [
            {
                "language": "asl",
                "scopeName": "source.asl",
                "path": "./syntaxes/ASL.tmLanguage"
            },
            {
                "language": "asl-yaml",
                "scopeName": "source.asl.yaml",
                "path": "./syntaxes/asl-yaml.tmLanguage.json"
            },
            {
                "language": "ssm-json",
                "scopeName": "source.ssmjson",
                "path": "./syntaxes/SSMJSON.tmLanguage"
            },
            {
                "language": "ssm-yaml",
                "scopeName": "source.ssmyaml",
                "path": "./syntaxes/SSMYAML.tmLanguage"
            }
        ],
        "resourceLabelFormatters": [
            {
                "scheme": "awsCloudWatchLogs",
                "formatting": {
                    "label": "${path}",
                    "separator": "\\"
                }
            }
        ]
    },
    "scripts": {
        "prepare": "husky install",
        "vscode:prepublish": "npm run clean && npm run lint && webpack --mode production && npm run buildScripts",
        "bundleDeps": "node ./build-scripts/bundleDeps.js",
        "clean": "node ./build-scripts/clean.js dist",
        "generateNonCodeFiles": "ts-node ./build-scripts/generateNonCodeFiles.ts",
        "reset": "node ./build-scripts/clean.js dist node_modules && npm install",
        "copyNonCodeFiles": "node ./build-scripts/copyNonCodeFiles.js",
        "copyExtensionMain": "node ./build-scripts/copyExtensionMain.js",
        "copyDistFiles": "ts-node ./build-scripts/copyDistFiles.ts",
        "buildScripts": "npm run bundleDeps && npm run copyExtensionMain && npm run copyDistFiles && npm run copyNonCodeFiles && npm run generateNonCodeFiles",
        "compile": "webpack --mode development && npm run buildScripts",
        "recompile": "npm run clean && npm run compile",
        "watch": "npm run buildScripts && tsc -watch -p ./",
        "postinstall": "ts-node ./build-scripts/generateServiceClient.ts && npm run generateTelemetry && npm run generateConfigurationAttributes",
        "testCompile": "tsc -p ./ && npm run buildScripts",
        "test": "npm run testCompile && ts-node ./test-scripts/test.ts",
        "integrationTest": "npm run testCompile && ts-node ./test-scripts/integrationTest.ts",
        "lint": "eslint -c .eslintrc.js --ext .ts .",
        "lintfix": "eslint -c .eslintrc.js --fix --ext .ts .",
        "package": "ts-node ./build-scripts/package.ts",
        "install-plugin": "vsce package -o aws-toolkit-vscode-test.vsix && code --install-extension aws-toolkit-vscode-test.vsix",
        "generateTelemetry": "node node_modules/@aws-toolkits/telemetry/lib/generateTelemetry.js --extraInput=src/shared/telemetry/vscodeTelemetry.json --output=src/shared/telemetry/telemetry.gen.ts",
        "generateConfigurationAttributes": "ts-node ./build-scripts/generateConfigurationAttributes.ts",
        "newChange": "ts-node ./build-scripts/newChange.ts",
        "createRelease": "ts-node ./build-scripts/createRelease.ts"
    },
    "devDependencies": {
        "@aws-toolkits/telemetry": "1.0.6",
        "@sinonjs/fake-timers": "^7.0.5",
        "@types/adm-zip": "^0.4.32",
        "@types/async-lock": "^1.1.0",
        "@types/bytes": "^3.1.0",
        "@types/cross-spawn": "^6.0.0",
        "@types/fs-extra": "^9.0.11",
        "@types/glob": "^7.1.1",
        "@types/js-yaml": "^4.0.1",
        "@types/lodash": "^4.14.136",
        "@types/marked": "^0.6.5",
        "@types/mime-types": "^2.1.0",
        "@types/mocha": "^7.0.2",
        "@types/node": "^10.14.22",
        "@types/readline-sync": "^1.4.3",
        "@types/request": "^2.47.1",
        "@types/semver": "^7.3.6",
        "@types/sinon": "^10.0.0",
        "@types/sinonjs__fake-timers": "^6.0.2",
        "@types/tcp-port-used": "^1.0.0",
        "@types/uuid": "^8.3.0",
        "@types/vscode": "1.42.0",
        "@types/vscode-webview": "^1.57.0",
        "@types/xml2js": "^0.4.8",
        "@typescript-eslint/eslint-plugin": "^4.24.0",
        "@typescript-eslint/parser": "^4.24.0",
        "circular-dependency-plugin": "^5.2.0",
        "decache": "^4.4.0",
        "esbuild-loader": "2.13.1",
        "eslint": "^7.28.0",
        "eslint-config-prettier": "8.3",
        "eslint-plugin-header": "^3.1.1",
        "eslint-plugin-no-null": "^1.0.2",
        "glob": "^7.1.7",
        "husky": "^6.0.0",
        "istanbul": "^0.4.5",
        "json-schema-to-typescript": "^8.2.0",
        "marked": "^2.0.7",
        "mocha": "^7.1.1",
        "mocha-junit-reporter": "^2.0.0",
        "mocha-multi-reporters": "^1.5.1",
        "prettier": "^2.3.2",
        "prettier-plugin-sh": "^0.6.1",
        "pretty-quick": "^3.1.0",
        "readline-sync": "^1.4.9",
        "remap-istanbul": "^0.12.0",
        "sinon": "^11.1.1",
        "source-map-support": "^0.5.19",
        "ts-mockito": "^2.5.0",
        "ts-node": "^9.1.1",
        "umd-compat-loader": "^2.1.2",
        "vsce": "^1.93.0",
        "vscode-nls-dev": "^3.3.1",
        "vscode-test": "^1.5.2",
        "webpack": "^5.38.1",
        "webpack-cli": "^4.7.2"
    },
    "dependencies": {
        "adm-zip": "^0.4.13",
        "amazon-states-language-service": "^1.6.4",
        "async-lock": "^1.3.0",
        "aws-sdk": "^2.882.0",
        "aws-ssm-document-language-service": "^1.0.0",
        "bytes": "^3.1.0",
        "cross-spawn": "^7.0.3",
        "fs-extra": "^10.0.0",
        "handlebars": "^4.7.7",
        "immutable": "^4.0.0-rc.12",
        "js-yaml": "^4.1.0",
        "jsonc-parser": "^2.0.2",
        "lodash": "^4.17.21",
        "mime-types": "^2.1.27",
        "moment": "^2.29.1",
        "portfinder": "^1.0.25",
        "request": "^2.88.0",
        "semver": "^7.3.5",
        "sleep-promise": "^9.1.0",
        "strip-ansi": "^5.2.0",
        "tcp-port-used": "^1.0.1",
        "typescript": "^4.3.4",
        "uuid": "^8.3.2",
        "vscode-languageclient": "^6.1.4",
        "vscode-languageserver": "^6.1.1",
        "vscode-languageserver-textdocument": "^1.0.1",
        "vscode-nls": "^4.1.1",
        "vue": "^2.6.12",
        "winston": "^3.2.1",
        "winston-transport": "^4.3.0",
        "xml2js": "^0.4.19",
        "yaml": "^1.9.2",
        "yaml-cfn": "^0.3.0"
    },
    "prettier": {
        "printWidth": 120,
        "trailingComma": "es5",
        "tabWidth": 4,
        "singleQuote": true,
        "semi": false,
        "bracketSpacing": true,
        "arrowParens": "avoid",
        "endOfLine": "lf"
    }
}<|MERGE_RESOLUTION|>--- conflicted
+++ resolved
@@ -1032,11 +1032,7 @@
                 {
                     "command": "aws.s3.openFile",
                     "when": "view == aws.explorer && viewItem == awsS3FileNode",
-<<<<<<< HEAD
                     "group": "0@1"
-=======
-                    "group": "0@2"
->>>>>>> fbef4541
                 },
                 {
                     "command": "aws.s3.uploadFile",
