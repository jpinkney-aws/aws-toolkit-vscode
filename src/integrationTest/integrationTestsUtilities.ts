/*!
 * Copyright 2019 Amazon.com, Inc. or its affiliates. All Rights Reserved.
 * SPDX-License-Identifier: Apache-2.0
 */

<<<<<<< HEAD
import assert from 'assert'
=======
import * as assert from 'assert'
import { waitUntil } from '../shared/utilities/timeoutUtils'
>>>>>>> 8fa51dee
import * as vscode from 'vscode'

const SECOND = 1000
export const TIMEOUT = 30 * SECOND

export async function activateExtension(extensionId: string): Promise<vscode.Extension<void>> {
    console.log(`PID=${process.pid} activateExtension request: ${extensionId}`)
    const extension: vscode.Extension<void> | undefined = vscode.extensions.getExtension(extensionId)

    if (!extension) {
        throw new Error(`Extension not found: ${extensionId}`)
    }

    if (!extension.isActive) {
        console.log(`PID=${process.pid} Activating extension: ${extensionId}`)
        await extension.activate()
    } else {
        console.log(`PID=${process.pid} Extension is already active: ${extensionId}`)
    }

    return extension
}

export async function sleep(miliseconds: number): Promise<void> {
    return new Promise(resolve => setTimeout(resolve, miliseconds))
}

// Retrieves CodeLenses from VS Code
export async function getCodeLenses(uri: vscode.Uri): Promise<vscode.CodeLens[] | undefined> {
    return vscode.commands.executeCommand('vscode.executeCodeLensProvider', uri)
}

export function getTestWorkspaceFolder(): string {
    assert.ok(vscode.workspace.workspaceFolders, 'Integration Tests expect a workspace folder to be loaded')
    assert.strictEqual(
        vscode.workspace.workspaceFolders!.length,
        1,
        'Integration Tests expect only one workspace folder to be loaded'
    )

    return vscode.workspace.workspaceFolders![0].uri.fsPath
}

export async function configureAwsToolkitExtension(): Promise<void> {
    const configAws = vscode.workspace.getConfiguration('aws')
    // Prevent the extension from preemptively cancelling a 'sam local' run
    await configAws.update('samcli.debug.attach.timeout.millis', 90000, false)
}

export async function configurePythonExtension(): Promise<void> {
    const configPy = vscode.workspace.getConfiguration('python')
    // Disable linting to silence some of the Python extension's log spam
    await configPy.update('linting.pylintEnabled', false, false)
    await configPy.update('linting.enabled', false, false)
    await configPy.update('analysis.logLevel', 'Error')
}

// Installs tools that the Go extension wants (it complains a lot if we don't)
// Had to dig around for the commands used by the Go extension.
// Ref: https://github.com/golang/vscode-go/blob/0058bd16ba31394f98aa3396056998e4808998a7/src/goTools.ts#L211
export async function configureGoExtension(): Promise<void> {
    console.log('Setting up Go...')

    const gopls = {
        name: 'gopls',
        importPath: 'golang.org/x/tools/gopls',
        replacedByGopls: false,
        isImportant: true,
        description: 'Language Server from Google',
        minimumGoVersion: '1.12',
        latestVersion: '0.6.4',
        latestVersionTimestamp: '2021-01-19',
        latestPrereleaseVersion: '0.6.4',
        latestPrereleaseVersionTimestamp: '2021-01-19',
    }

    const dlv = {
        name: 'dlv',
        importPath: 'github.com/go-delve/delve/cmd/dlv',
        modulePath: 'github.com/go-delve/delve',
        replacedByGopls: false,
        isImportant: true,
        description: 'Debugging',
    }

    await vscode.commands.executeCommand('go.tools.install', [gopls, dlv])
}

export async function getAddConfigCodeLens(
    documentUri: vscode.Uri,
    timeout: number,
    retryInterval: number
): Promise<vscode.CodeLens[] | undefined> {
    return waitUntil(
        async () => {
            try {
                let codeLenses = await getCodeLenses(documentUri)
                if (!codeLenses || codeLenses.length === 0) {
                    return undefined
                }

                // omnisharp spits out some undefined code lenses for some reason, we filter them because they are
                // not shown to the user and do not affect how our extension is working
                codeLenses = codeLenses.filter(codeLens => {
                    if (codeLens.command && codeLens.command.arguments && codeLens.command.arguments.length === 3) {
                        return codeLens.command.command === 'aws.pickAddSamDebugConfiguration'
                    }

                    return false
                })

                if (codeLenses.length > 0) {
                    return codeLenses || []
                }
            } catch (e) {
                console.log(`sam.test.ts: getAddConfigCodeLens() on "${documentUri.fsPath}" failed, retrying:\n${e}`)
            }

            return undefined
        },
        { timeout: timeout, interval: retryInterval, truthy: false }
    )
}<|MERGE_RESOLUTION|>--- conflicted
+++ resolved
@@ -3,12 +3,8 @@
  * SPDX-License-Identifier: Apache-2.0
  */
 
-<<<<<<< HEAD
-import assert from 'assert'
-=======
 import * as assert from 'assert'
 import { waitUntil } from '../shared/utilities/timeoutUtils'
->>>>>>> 8fa51dee
 import * as vscode from 'vscode'
 
 const SECOND = 1000
