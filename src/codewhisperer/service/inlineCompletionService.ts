/*!
 * Copyright 2022 Amazon.com, Inc. or its affiliates. All Rights Reserved.
 * SPDX-License-Identifier: Apache-2.0
 */
import * as vscode from 'vscode'
import { ConfigurationEntry, vsCodeState } from '../models/model'
import * as CodeWhispererConstants from '../models/constants'
import { ReferenceInlineProvider } from './referenceInlineProvider'
import { DefaultCodeWhispererClient, Recommendation } from '../client/codewhisperer'
import { RecommendationHandler } from './recommendationHandler'
import {
    telemetry,
    CodewhispererAutomatedTriggerType,
    CodewhispererTriggerType,
} from '../../shared/telemetry/telemetry'
import { showTimedMessage } from '../../shared/utilities/messages'
import { getLogger } from '../../shared/logger/logger'
import { TelemetryHelper } from '../util/telemetryHelper'
import { runtimeLanguageContext } from '../util/runtimeLanguageContext'
import { Commands } from '../../shared/vscode/commands2'
import { getPrefixSuffixOverlap } from '../util/commonUtil'
import globals from '../../shared/extensionGlobals'
import { AuthUtil } from '../util/authUtil'
import { shared } from '../../shared/utilities/functionUtils'
import { ImportAdderProvider } from './importAdderProvider'

const performance = globalThis.performance ?? require('perf_hooks').performance

export class CWInlineCompletionItemProvider implements vscode.InlineCompletionItemProvider {
    private activeItemIndex: number | undefined
    public nextMove: number

    private _onDidShow: vscode.EventEmitter<void> = new vscode.EventEmitter<void>()
    public readonly onDidShow: vscode.Event<void> = this._onDidShow.event

    public constructor(itemIndex: number | undefined, firstMove: number) {
        this.activeItemIndex = itemIndex
        this.nextMove = firstMove
    }

    get getActiveItemIndex() {
        return this.activeItemIndex
    }

    private getGhostText(prefix: string, suggestion: string): string {
        const prefixLines = prefix.split(/\r\n|\r|\n/)
        const n = prefixLines.length
        if (n <= 1) {
            return suggestion
        }
        let count = 1
        for (let i = 0; i < suggestion.length; i++) {
            if (suggestion[i] === '\n') {
                count++
            }
            if (count === n) {
                return suggestion.slice(i + 1)
            }
        }
        return ''
    }

    private getGhostTextStartPos(start: vscode.Position, current: vscode.Position): vscode.Position {
        if (start.line === current.line) {
            return start
        }
        return new vscode.Position(current.line, 0)
    }

    // iterate suggestions and stop at index 0 or index len - 1
    private getIteratingIndexes() {
        const len = RecommendationHandler.instance.recommendations.length
        const startIndex = this.activeItemIndex ? this.activeItemIndex : 0
        const index = []
        if (this.nextMove === 0) {
            for (let i = 0; i < len; i++) {
                index.push((startIndex + i) % len)
            }
        } else if (this.nextMove === -1) {
            for (let i = startIndex - 1; i >= 0; i--) {
                index.push(i)
            }
            index.push(startIndex)
        } else {
            for (let i = startIndex + 1; i < len; i++) {
                index.push(i)
            }
            index.push(startIndex)
        }
        return index
    }

    truncateOverlapWithRightContext(document: vscode.TextDocument, suggestion: string): string {
        const trimmedSuggestion = suggestion.trim()
        const pos = vscode.window.activeTextEditor?.selection.active || RecommendationHandler.instance.startPos
        // limit of 5000 for right context matching
        const rightContext = document.getText(new vscode.Range(pos, document.positionAt(document.offsetAt(pos) + 5000)))
        const overlap = getPrefixSuffixOverlap(trimmedSuggestion, rightContext.trim())
        const overlapIndex = suggestion.lastIndexOf(overlap)
        if (overlapIndex >= 0) {
            const truncated = suggestion.slice(0, overlapIndex)
            return truncated.trim().length ? truncated : ''
        } else {
            return suggestion
        }
    }

    getInlineCompletionItem(
        document: vscode.TextDocument,
        r: Recommendation,
        start: vscode.Position,
        end: vscode.Position,
        index: number,
        prefix: string
    ): vscode.InlineCompletionItem | undefined {
        if (!r.content.startsWith(prefix)) {
            return undefined
        }
        const truncatedSuggestion = this.truncateOverlapWithRightContext(document, r.content)
        if (truncatedSuggestion.length === 0) {
            if (RecommendationHandler.instance.getSuggestionState(index) !== 'Showed') {
                RecommendationHandler.instance.setSuggestionState(index, 'Discard')
            }
            return undefined
        }
        return {
            insertText: this.getGhostText(prefix, truncatedSuggestion),
            range: new vscode.Range(this.getGhostTextStartPos(start, end), end),
            command: {
                command: 'aws.codeWhisperer.accept',
                title: 'On acceptance',
                arguments: [
                    new vscode.Range(start, end),
                    index,
                    truncatedSuggestion,
                    RecommendationHandler.instance.requestId,
                    RecommendationHandler.instance.sessionId,
                    TelemetryHelper.instance.triggerType,
                    TelemetryHelper.instance.completionType,
                    runtimeLanguageContext.getLanguageContext(document.languageId).language,
                    r.references,
                ],
            },
        }
    }

    // the returned completion items will always only contain one valid item
    // this is to trace the current index of visible completion item
    // so that reference tracker can show
    // This hack can be removed once inlineCompletionAdditions API becomes public
    provideInlineCompletionItems(
        document: vscode.TextDocument,
        position: vscode.Position,
        context: vscode.InlineCompletionContext,
        token: vscode.CancellationToken
    ): vscode.ProviderResult<vscode.InlineCompletionItem[] | vscode.InlineCompletionList> {
        if (position.line < 0 || position.isBefore(RecommendationHandler.instance.startPos)) {
            ReferenceInlineProvider.instance.removeInlineReference()
            ImportAdderProvider.instance.clear()
            this.activeItemIndex = undefined
            return
        }
        const start = RecommendationHandler.instance.startPos
        const end = position
        const iteratingIndexes = this.getIteratingIndexes()
        const prefix = document.getText(new vscode.Range(start, end)).replace(/\r\n/g, '\n')
        const matchedCount = RecommendationHandler.instance.recommendations.filter(
            r => r.content.length > 0 && r.content.startsWith(prefix) && r.content !== prefix
        ).length
        for (const i of iteratingIndexes) {
            const r = RecommendationHandler.instance.recommendations[i]
            const item = this.getInlineCompletionItem(document, r, start, end, i, prefix)
            if (item === undefined) {
                continue
            }
            this.activeItemIndex = i
            RecommendationHandler.instance.setSuggestionState(i, 'Showed')
            ReferenceInlineProvider.instance.setInlineReference(
                RecommendationHandler.instance.startPos.line,
                r.content,
                r.references
            )
            ImportAdderProvider.instance.onShowRecommendation(document, RecommendationHandler.instance.startPos.line, r)
            this.nextMove = 0
            TelemetryHelper.instance.setFirstSuggestionShowTime()
            TelemetryHelper.instance.tryRecordClientComponentLatency(document.languageId)
            this._onDidShow.fire()
            if (matchedCount >= 2 || RecommendationHandler.instance.hasNextToken()) {
                const result = [item]
                for (let j = 0; j < matchedCount - 1; j++) {
                    result.push({ insertText: `${item.insertText}${j}`, range: item.range })
                }
                return result
            }
            return [item]
        }
        ReferenceInlineProvider.instance.removeInlineReference()
        ImportAdderProvider.instance.clear()
        this.activeItemIndex = undefined
        return []
    }
}

// below commands override VS Code inline completion commands
const prevCommand = Commands.declare(
    'editor.action.inlineSuggest.showPrevious',
    (service: InlineCompletionService) => async () => {
        await service.showRecommendation(-1)
    }
)
const nextCommand = Commands.declare(
    'editor.action.inlineSuggest.showNext',
    (service: InlineCompletionService) => async () => {
        await service.showRecommendation(1)
    }
)

const hideCommand = Commands.declare(
    'editor.action.inlineSuggest.hide',
    (service: InlineCompletionService) => async () => {
        await service.clearInlineCompletionStates(vscode.window.activeTextEditor)
    }
)

export class InlineCompletionService {
    private inlineCompletionProvider?: CWInlineCompletionItemProvider
    private inlineCompletionProviderDisposable?: vscode.Disposable
    private maxPage = 100
    private statusBar: vscode.StatusBarItem = vscode.window.createStatusBarItem(vscode.StatusBarAlignment.Left, 1)
    private _timer?: NodeJS.Timer
    private _showRecommendationTimer?: NodeJS.Timer
    private documentUri: vscode.Uri | undefined = undefined
    private hide: vscode.Disposable
    private next: vscode.Disposable
    private prev: vscode.Disposable
    private _isPaginationRunning = false

    constructor() {
        this.prev = prevCommand.register(this)
        this.next = nextCommand.register(this)
        this.hide = hideCommand.register(this)
        RecommendationHandler.instance.onDidReceiveRecommendation(e => {
            this.startShowRecommendationTimer()
        })
    }

    static #instance: InlineCompletionService

    public static get instance() {
        return (this.#instance ??= new this())
    }

    filePath(): string | undefined {
        return this.documentUri?.fsPath
    }

    private sharedTryShowRecommendation = shared(this.tryShowRecommendation.bind(this))

    private startShowRecommendationTimer() {
        if (this._showRecommendationTimer) {
            clearInterval(this._showRecommendationTimer)
            this._showRecommendationTimer = undefined
        }
        this._showRecommendationTimer = setInterval(() => {
            const delay = performance.now() - vsCodeState.lastUserModificationTime
            if (delay < CodeWhispererConstants.inlineSuggestionShowDelay) {
                return
            }
            try {
                this.sharedTryShowRecommendation()
            } finally {
                if (this._showRecommendationTimer) {
                    clearInterval(this._showRecommendationTimer)
                    this._showRecommendationTimer = undefined
                }
            }
        }, CodeWhispererConstants.showRecommendationTimerPollPeriod)
    }

    // These commands override the vs code inline completion commands
    // They are subscribed when suggestion starts and disposed when suggestion is accepted/rejected
    // to avoid impacting other plugins or user who uses this API
    private registerCommandOverrides() {
        this.prev = prevCommand.register(this)
        this.next = nextCommand.register(this)
        this.hide = hideCommand.register(this)
    }

    subscribeSuggestionCommands() {
        this.disposeCommandOverrides()
        this.registerCommandOverrides()
        globals.context.subscriptions.push(this.prev)
        globals.context.subscriptions.push(this.next)
        globals.context.subscriptions.push(this.hide)
    }

    private disposeCommandOverrides() {
        this.prev.dispose()
        this.hide.dispose()
        this.next.dispose()
    }

    public disposeInlineCompletion() {
        this.inlineCompletionProviderDisposable?.dispose()
        this.inlineCompletionProvider = undefined
    }

    async onEditorChange() {
        vsCodeState.isCodeWhispererEditing = false
        ReferenceInlineProvider.instance.removeInlineReference()
        ImportAdderProvider.instance.clear()
        await InlineCompletionService.instance.clearInlineCompletionStates(vscode.window.activeTextEditor)
    }

    async onFocusChange() {
        vsCodeState.isCodeWhispererEditing = false
        ReferenceInlineProvider.instance.removeInlineReference()
        ImportAdderProvider.instance.clear()
    }

    async onCursorChange(e: vscode.TextEditorSelectionChangeEvent) {
        if (e.kind !== 1 && vscode.window.activeTextEditor === e.textEditor) {
            ReferenceInlineProvider.instance.removeInlineReference()
            ImportAdderProvider.instance.clear()
        }
    }

    async clearInlineCompletionStates(editor: vscode.TextEditor | undefined) {
        try {
            vsCodeState.isCodeWhispererEditing = false
            ReferenceInlineProvider.instance.removeInlineReference()
            ImportAdderProvider.instance.clear()
            RecommendationHandler.instance.cancelPaginatedRequest()
            RecommendationHandler.instance.reportUserDecisionOfRecommendation(editor, -1)
            RecommendationHandler.instance.clearRecommendations()
            this.disposeInlineCompletion()
            vscode.commands.executeCommand('aws.codeWhisperer.refreshStatusBar')
            this.disposeCommandOverrides()
        } finally {
            this.clearRejectionTimer()
        }
    }

    async tryShowRecommendation() {
        const editor = vscode.window.activeTextEditor
        if (editor === undefined) {
            return
        }
        if (this.isSuggestionVisible()) {
            // to force refresh the visual cue so that the total recommendation count can be updated
            const index = this.inlineCompletionProvider?.getActiveItemIndex
            await this.showRecommendation(index ? index : 0, true)
            return
        }
        if (
            editor.selection.active.isBefore(RecommendationHandler.instance.startPos) ||
            editor.document.uri.fsPath !== this.documentUri?.fsPath
        ) {
            RecommendationHandler.instance.cancelPaginatedRequest()
            RecommendationHandler.instance.recommendations.forEach((r, i) => {
                RecommendationHandler.instance.setSuggestionState(i, 'Discard')
            })
            RecommendationHandler.instance.reportUserDecisionOfRecommendation(editor, -1)
            RecommendationHandler.instance.clearRecommendations()
        } else if (RecommendationHandler.instance.recommendations.length > 0) {
            RecommendationHandler.instance.moveStartPositionToSkipSpaces(editor)
            this.subscribeSuggestionCommands()
            await this.startRejectionTimer(editor)
            await this.showRecommendation(0, true)
        }
    }

    async getPaginatedRecommendation(
        client: DefaultCodeWhispererClient,
        editor: vscode.TextEditor,
        triggerType: CodewhispererTriggerType,
        config: ConfigurationEntry,
        autoTriggerType?: CodewhispererAutomatedTriggerType
    ) {
        if (vsCodeState.isCodeWhispererEditing || this._isPaginationRunning || this.isSuggestionVisible()) {
            return
        }
        const isAutoTrigger = triggerType === 'AutoTrigger'
        if (AuthUtil.instance.isConnectionExpired()) {
            await AuthUtil.instance.notifyReauthenticate(isAutoTrigger)
            return
        }
        TelemetryHelper.instance.setInvocationStartTime(performance.now())
        await this.clearInlineCompletionStates(editor)
        this.setCodeWhispererStatusBarLoading()
        RecommendationHandler.instance.checkAndResetCancellationTokens()
        this.documentUri = editor.document.uri
        try {
            let page = 0
            while (page < this.maxPage) {
                await RecommendationHandler.instance.getRecommendations(
                    client,
                    editor,
                    triggerType,
                    config,
                    autoTriggerType,
                    true,
                    page
                )
                if (RecommendationHandler.instance.checkAndResetCancellationTokens()) {
                    RecommendationHandler.instance.reportUserDecisionOfRecommendation(editor, -1)
                    RecommendationHandler.instance.clearRecommendations()
<<<<<<< HEAD
                    vscode.commands.executeCommand('aws.codeWhisperer.refreshStatusBar')
=======
                    this.setCodeWhispererStatusBarOk()
                    TelemetryHelper.instance.setIsRequestCancelled(true)
>>>>>>> 6f4f269f
                    return
                }
                if (!RecommendationHandler.instance.hasNextToken()) {
                    break
                }
                page++
            }
            TelemetryHelper.instance.setNumberOfRequestsInSession(page + 1)
        } catch (error) {
            getLogger().error(`Error ${error} in getPaginatedRecommendation`)
        }
        vscode.commands.executeCommand('aws.codeWhisperer.refreshStatusBar')
        if (triggerType === 'OnDemand' && RecommendationHandler.instance.recommendations.length === 0) {
            if (RecommendationHandler.instance.errorMessagePrompt !== '') {
                showTimedMessage(RecommendationHandler.instance.errorMessagePrompt, 2000)
            } else {
                showTimedMessage(CodeWhispererConstants.noSuggestions, 2000)
            }
        }
        TelemetryHelper.instance.tryRecordClientComponentLatency(editor.document.languageId)
    }

    async showRecommendation(indexShift: number, isFirstRecommendation: boolean = false) {
        if (vscode.window.activeTextEditor) {
            vscode.window.showTextDocument(vscode.window.activeTextEditor.document)
        }
        this.inlineCompletionProvider = new CWInlineCompletionItemProvider(
            this.inlineCompletionProvider?.getActiveItemIndex,
            indexShift
        )
        this.inlineCompletionProviderDisposable?.dispose()
        // when suggestion is active, registering a new provider will let VS Code invoke inline API automatically
        this.inlineCompletionProviderDisposable = vscode.languages.registerInlineCompletionItemProvider(
            Object.assign([], CodeWhispererConstants.supportedLanguages),
            this.inlineCompletionProvider
        )
        if (isFirstRecommendation) {
            await vscode.commands.executeCommand(`editor.action.inlineSuggest.trigger`)
            if (vscode.window.activeTextEditor) {
                const languageContext = runtimeLanguageContext.getLanguageContext(
                    vscode.window.activeTextEditor.document.languageId
                )
                telemetry.codewhisperer_perceivedLatency.emit({
                    codewhispererRequestId: RecommendationHandler.instance.requestId,
                    codewhispererSessionId: RecommendationHandler.instance.sessionId,
                    codewhispererTriggerType: TelemetryHelper.instance.triggerType,
                    codewhispererCompletionType: TelemetryHelper.instance.completionType,
                    codewhispererLanguage: languageContext.language,
                    duration: performance.now() - RecommendationHandler.instance.lastInvocationTime,
                    passive: true,
                    credentialStartUrl: TelemetryHelper.instance.startUrl,
                })
            }
        }
    }

    setCodeWhispererStatusBarLoading() {
        this._isPaginationRunning = true
        this.statusBar.text = ` $(loading~spin)CodeWhisperer`
        this.statusBar.command = undefined
        ;(this.statusBar as any).backgroundColor = undefined
        this.statusBar.show()
    }

    setCodeWhispererStatusBarOk() {
        this._isPaginationRunning = false
        this.statusBar.text = ` $(check)CodeWhisperer`
        this.statusBar.command = undefined
        ;(this.statusBar as any).backgroundColor = undefined
        this.statusBar.show()
    }

    setCodeWhispererStatusBarDisconnected() {
        this.statusBar.text = ` $(debug-disconnect)CodeWhisperer`
        this.statusBar.command = 'aws.codeWhisperer.reconnect'
        ;(this.statusBar as any).backgroundColor = new vscode.ThemeColor('statusBarItem.warningBackground')
        this.statusBar.show()
    }

    isPaginationRunning(): boolean {
        return this._isPaginationRunning
    }

    hideCodeWhispererStatusBar() {
        this.statusBar.hide()
    }

    isSuggestionVisible(): boolean {
        return this.inlineCompletionProvider?.getActiveItemIndex !== undefined
    }

    private clearRejectionTimer() {
        if (this._timer !== undefined) {
            clearInterval(this._timer)
            this._timer = undefined
        }
    }

    /*
     * This startRejectionTimer function is to mark recommendation as rejected
     * when the suggestions are no longer been shown to users for more than 5 seconds
     */
    private async startRejectionTimer(editor: vscode.TextEditor): Promise<void> {
        if (this._timer !== undefined) {
            return
        }
        this._timer = globals.clock.setInterval(async () => {
            if (!this.isSuggestionVisible()) {
                getLogger().verbose(`Clearing cached suggestion`)
                await this.clearInlineCompletionStates(editor)
            }
        }, 5 * 1000)
    }
}

export const refreshStatusBar = Commands.declare('aws.codeWhisperer.refreshStatusBar', () => () => {
    if (AuthUtil.instance.isConnectionValid()) {
        InlineCompletionService.instance.setCodeWhispererStatusBarOk()
    } else {
        InlineCompletionService.instance.setCodeWhispererStatusBarDisconnected()
    }
})<|MERGE_RESOLUTION|>--- conflicted
+++ resolved
@@ -405,12 +405,8 @@
                 if (RecommendationHandler.instance.checkAndResetCancellationTokens()) {
                     RecommendationHandler.instance.reportUserDecisionOfRecommendation(editor, -1)
                     RecommendationHandler.instance.clearRecommendations()
-<<<<<<< HEAD
                     vscode.commands.executeCommand('aws.codeWhisperer.refreshStatusBar')
-=======
-                    this.setCodeWhispererStatusBarOk()
                     TelemetryHelper.instance.setIsRequestCancelled(true)
->>>>>>> 6f4f269f
                     return
                 }
                 if (!RecommendationHandler.instance.hasNextToken()) {
