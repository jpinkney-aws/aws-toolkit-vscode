{
    "version": "2.0",
    "metadata": {
        "apiVersion": "2022-11-11",
        "endpointPrefix": "amazoncodewhispererservice",
        "jsonVersion": "1.0",
        "protocol": "json",
        "serviceFullName": "Amazon CodeWhisperer",
        "serviceId": "CodeWhispererRuntime",
        "signingName": "amazoncodewhispererservice",
        "targetPrefix": "AmazonCodeWhispererService",
        "uid": "codewhispererruntime-2022-11-11"
    },
    "operations": {
        "CreateArtifactUploadUrl": {
            "name": "CreateArtifactUploadUrl",
            "http": {
                "method": "POST",
                "requestUri": "/"
            },
            "input": { "shape": "CreateUploadUrlRequest" },
            "output": { "shape": "CreateUploadUrlResponse" },
            "errors": [
                { "shape": "ThrottlingException" },
                { "shape": "InternalServerException" },
                { "shape": "ValidationException" },
                { "shape": "AccessDeniedException" }
            ],
            "idempotent": true
        },
        "CreateTaskAssistConversation": {
            "name": "CreateTaskAssistConversation",
            "http": {
                "method": "POST",
                "requestUri": "/"
            },
            "input": { "shape": "CreateTaskAssistConversationRequest" },
            "output": { "shape": "CreateTaskAssistConversationResponse" },
            "errors": [
                { "shape": "ThrottlingException" },
                { "shape": "InternalServerException" },
                { "shape": "ValidationException" },
                { "shape": "AccessDeniedException" }
            ]
        },
        "CreateUploadUrl": {
            "name": "CreateUploadUrl",
            "http": {
                "method": "POST",
                "requestUri": "/"
            },
            "input": { "shape": "CreateUploadUrlRequest" },
            "output": { "shape": "CreateUploadUrlResponse" },
            "errors": [
                { "shape": "ThrottlingException" },
                { "shape": "InternalServerException" },
                { "shape": "ValidationException" },
                { "shape": "AccessDeniedException" }
            ],
            "idempotent": true
        },
        "DeleteTaskAssistConversation": {
            "name": "DeleteTaskAssistConversation",
            "http": {
                "method": "POST",
                "requestUri": "/"
            },
            "input": { "shape": "DeleteTaskAssistConversationRequest" },
            "output": { "shape": "DeleteTaskAssistConversationResponse" },
            "errors": [
                { "shape": "ThrottlingException" },
                { "shape": "ResourceNotFoundException" },
                { "shape": "InternalServerException" },
                { "shape": "ValidationException" },
                { "shape": "AccessDeniedException" }
            ]
        },
        "GenerateCompletions": {
            "name": "GenerateCompletions",
            "http": {
                "method": "POST",
                "requestUri": "/"
            },
            "input": { "shape": "GenerateCompletionsRequest" },
            "output": { "shape": "GenerateCompletionsResponse" },
            "errors": [
                { "shape": "ThrottlingException" },
                { "shape": "InternalServerException" },
                { "shape": "ValidationException" },
                { "shape": "AccessDeniedException" }
            ]
        },
        "GetCodeAnalysis": {
            "name": "GetCodeAnalysis",
            "http": {
                "method": "POST",
                "requestUri": "/"
            },
            "input": { "shape": "GetCodeAnalysisRequest" },
            "output": { "shape": "GetCodeAnalysisResponse" },
            "errors": [
                { "shape": "ThrottlingException" },
                { "shape": "ResourceNotFoundException" },
                { "shape": "InternalServerException" },
                { "shape": "ValidationException" },
                { "shape": "AccessDeniedException" }
            ]
        },
        "GetTaskAssistCodeGeneration": {
            "name": "GetTaskAssistCodeGeneration",
            "http": {
                "method": "POST",
                "requestUri": "/"
            },
            "input": { "shape": "GetTaskAssistCodeGenerationRequest" },
            "output": { "shape": "GetTaskAssistCodeGenerationResponse" },
            "errors": [
                { "shape": "ThrottlingException" },
                { "shape": "InternalServerException" },
                { "shape": "ValidationException" },
                { "shape": "AccessDeniedException" }
            ]
        },
        "GetTransformation": {
            "name": "GetTransformation",
            "http": {
                "method": "POST",
                "requestUri": "/"
            },
            "input": { "shape": "GetTransformationRequest" },
            "output": { "shape": "GetTransformationResponse" },
            "errors": [
                { "shape": "ThrottlingException" },
                { "shape": "InternalServerException" },
                { "shape": "ValidationException" },
                { "shape": "AccessDeniedException" }
            ]
        },
        "GetTransformationPlan": {
            "name": "GetTransformationPlan",
            "http": {
                "method": "POST",
                "requestUri": "/"
            },
            "input": { "shape": "GetTransformationPlanRequest" },
            "output": { "shape": "GetTransformationPlanResponse" },
            "errors": [
                { "shape": "ThrottlingException" },
                { "shape": "InternalServerException" },
                { "shape": "ValidationException" },
                { "shape": "AccessDeniedException" }
            ]
        },
        "ListAvailableCustomizations": {
            "name": "ListAvailableCustomizations",
            "http": {
                "method": "POST",
                "requestUri": "/"
            },
            "input": { "shape": "ListAvailableCustomizationsRequest" },
            "output": { "shape": "ListAvailableCustomizationsResponse" },
            "errors": [
                { "shape": "ThrottlingException" },
                { "shape": "InternalServerException" },
                { "shape": "ValidationException" },
                { "shape": "AccessDeniedException" }
            ]
        },
        "ListCodeAnalysisFindings": {
            "name": "ListCodeAnalysisFindings",
            "http": {
                "method": "POST",
                "requestUri": "/"
            },
            "input": { "shape": "ListCodeAnalysisFindingsRequest" },
            "output": { "shape": "ListCodeAnalysisFindingsResponse" },
            "errors": [
                { "shape": "ThrottlingException" },
                { "shape": "ResourceNotFoundException" },
                { "shape": "InternalServerException" },
                { "shape": "ValidationException" },
                { "shape": "AccessDeniedException" }
            ]
        },
        "ListFeatureEvaluations": {
            "name": "ListFeatureEvaluations",
            "http": {
                "method": "POST",
                "requestUri": "/"
            },
            "input": { "shape": "ListFeatureEvaluationsRequest" },
            "output": { "shape": "ListFeatureEvaluationsResponse" },
            "errors": [
                { "shape": "ThrottlingException" },
                { "shape": "InternalServerException" },
                { "shape": "ValidationException" },
                { "shape": "AccessDeniedException" }
            ]
        },
        "SendTelemetryEvent": {
            "name": "SendTelemetryEvent",
            "http": {
                "method": "POST",
                "requestUri": "/"
            },
            "input": { "shape": "SendTelemetryEventRequest" },
            "output": { "shape": "SendTelemetryEventResponse" },
            "errors": [
                { "shape": "ThrottlingException" },
                { "shape": "InternalServerException" },
                { "shape": "ValidationException" },
                { "shape": "AccessDeniedException" }
            ],
            "idempotent": true
        },
        "StartCodeAnalysis": {
            "name": "StartCodeAnalysis",
            "http": {
                "method": "POST",
                "requestUri": "/"
            },
            "input": { "shape": "StartCodeAnalysisRequest" },
            "output": { "shape": "StartCodeAnalysisResponse" },
            "errors": [
                { "shape": "ThrottlingException" },
                { "shape": "ConflictException" },
                { "shape": "ResourceNotFoundException" },
                { "shape": "InternalServerException" },
                { "shape": "ValidationException" },
                { "shape": "AccessDeniedException" }
            ],
            "idempotent": true
        },
        "StartTaskAssistCodeGeneration": {
            "name": "StartTaskAssistCodeGeneration",
            "http": {
                "method": "POST",
                "requestUri": "/"
            },
            "input": { "shape": "StartTaskAssistCodeGenerationRequest" },
            "output": { "shape": "StartTaskAssistCodeGenerationResponse" },
            "errors": [
                { "shape": "ThrottlingException" },
                { "shape": "InternalServerException" },
                { "shape": "ValidationException" },
                { "shape": "AccessDeniedException" }
            ]
        },
        "StartTransformation": {
            "name": "StartTransformation",
            "http": {
                "method": "POST",
                "requestUri": "/"
            },
            "input": { "shape": "StartTransformationRequest" },
            "output": { "shape": "StartTransformationResponse" },
            "errors": [
                { "shape": "ThrottlingException" },
                { "shape": "InternalServerException" },
                { "shape": "ValidationException" },
                { "shape": "AccessDeniedException" }
            ]
        },
        "StopTransformation": {
            "name": "StopTransformation",
            "http": {
                "method": "POST",
                "requestUri": "/"
            },
            "input": { "shape": "StopTransformationRequest" },
            "output": { "shape": "StopTransformationResponse" },
            "errors": [
                { "shape": "ThrottlingException" },
                { "shape": "InternalServerException" },
                { "shape": "ValidationException" },
                { "shape": "AccessDeniedException" }
            ]
        }
    },
    "shapes": {
        "AccessDeniedException": {
            "type": "structure",
            "required": ["message"],
            "members": {
                "message": { "shape": "String" }
            },
            "exception": true
        },
        "ArtifactMap": {
            "type": "map",
            "key": { "shape": "ArtifactType" },
            "value": { "shape": "UploadId" },
            "max": 64,
            "min": 1
        },
        "ArtifactType": {
            "type": "string",
            "enum": ["SourceCode", "BuiltJars"]
        },
        "AssistantResponseMessage": {
            "type": "structure",
            "required": ["content"],
            "members": {
                "messageId": { "shape": "AssistantResponseMessageMessageIdString" },
                "content": { "shape": "AssistantResponseMessageContentString" },
                "supplementaryWebLinks": { "shape": "SupplementaryWebLinks" },
                "references": { "shape": "References" },
                "followupPrompt": { "shape": "FollowupPrompt" }
            }
        },
        "AssistantResponseMessageContentString": {
            "type": "string",
            "max": 4096,
            "min": 0,
            "sensitive": true
        },
        "AssistantResponseMessageMessageIdString": {
            "type": "string",
            "max": 128,
            "min": 0
        },
        "Base64EncodedPaginationToken": {
            "type": "string",
            "max": 2048,
            "min": 1,
            "pattern": "(?:[A-Za-z0-9\\+/]{4})*(?:[A-Za-z0-9\\+/]{2}\\=\\=|[A-Za-z0-9\\+/]{3}\\=)?"
        },
        "Boolean": {
            "type": "boolean",
            "box": true
        },
        "ChatHistory": {
            "type": "list",
            "member": { "shape": "ChatMessage" },
            "max": 10,
            "min": 0
        },
        "ChatMessage": {
            "type": "structure",
            "members": {
                "userInputMessage": { "shape": "UserInputMessage" },
                "assistantResponseMessage": { "shape": "AssistantResponseMessage" }
            },
            "union": true
        },
        "ChatTriggerType": {
            "type": "string",
            "enum": ["MANUAL", "DIAGNOSTIC"]
        },
        "CodeAnalysisFindingsSchema": {
            "type": "string",
            "enum": ["codeanalysis/findings/1.0"]
        },
        "CodeAnalysisStatus": {
            "type": "string",
            "enum": ["Completed", "Pending", "Failed"]
        },
        "CodeCoverageEvent": {
            "type": "structure",
            "required": ["programmingLanguage", "acceptedCharacterCount", "totalCharacterCount", "timestamp"],
            "members": {
                "customizationArn": { "shape": "CustomizationArn" },
                "programmingLanguage": { "shape": "ProgrammingLanguage" },
                "acceptedCharacterCount": { "shape": "PrimitiveInteger" },
                "totalCharacterCount": { "shape": "PrimitiveInteger" },
                "timestamp": { "shape": "Timestamp" }
            }
        },
        "CodeGenerationId": {
            "type": "string",
            "max": 128,
            "min": 1
        },
        "CodeGenerationStatus": {
            "type": "structure",
            "required": ["status", "currentStage"],
            "members": {
                "status": { "shape": "CodeGenerationWorkflowStatus" },
                "currentStage": { "shape": "CodeGenerationWorkflowStage" }
            }
        },
        "CodeGenerationWorkflowStage": {
            "type": "string",
            "enum": ["InitialCodeGeneration", "CodeRefinement"]
        },
        "CodeGenerationWorkflowStatus": {
            "type": "string",
            "enum": ["InProgress", "Complete", "Failed"]
        },
        "CodeScanEvent": {
            "type": "structure",
            "required": ["programmingLanguage", "codeScanJobId", "timestamp"],
            "members": {
                "programmingLanguage": { "shape": "ProgrammingLanguage" },
                "codeScanJobId": { "shape": "CodeScanJobId" },
                "timestamp": { "shape": "Timestamp" }
            }
        },
        "CodeScanJobId": {
            "type": "string",
            "max": 128,
            "min": 1
        },
        "Completion": {
            "type": "structure",
            "required": ["content"],
            "members": {
                "content": { "shape": "CompletionContentString" },
                "references": { "shape": "References" },
                "mostRelevantMissingImports": { "shape": "Imports" }
            }
        },
        "CompletionContentString": {
            "type": "string",
            "max": 5120,
            "min": 1,
            "sensitive": true
        },
        "CompletionType": {
            "type": "string",
            "enum": ["BLOCK", "LINE"]
        },
        "Completions": {
            "type": "list",
            "member": { "shape": "Completion" },
            "max": 10,
            "min": 0
        },
        "ConflictException": {
            "type": "structure",
            "required": ["message"],
            "members": {
                "message": { "shape": "String" }
            },
            "exception": true
        },
        "ContentChecksumType": {
            "type": "string",
            "enum": ["SHA_256"]
        },
        "ContextTruncationScheme": {
            "type": "string",
            "enum": ["ANALYSIS", "GUMBY"]
        },
        "ConversationId": {
            "type": "string",
            "max": 128,
            "min": 1
        },
        "ConversationState": {
            "type": "structure",
            "required": ["currentMessage", "chatTriggerType"],
            "members": {
                "conversationId": { "shape": "ConversationId" },
                "history": { "shape": "ChatHistory" },
                "currentMessage": { "shape": "ChatMessage" },
                "chatTriggerType": { "shape": "ChatTriggerType" }
            }
        },
        "CreateTaskAssistConversationRequest": {
            "type": "structure",
            "members": {}
        },
        "CreateTaskAssistConversationResponse": {
            "type": "structure",
            "required": ["conversationId"],
            "members": {
                "conversationId": { "shape": "ConversationId" }
            }
        },
        "CreateUploadUrlRequest": {
            "type": "structure",
            "members": {
                "contentMd5": { "shape": "CreateUploadUrlRequestContentMd5String" },
                "contentChecksum": { "shape": "CreateUploadUrlRequestContentChecksumString" },
                "contentChecksumType": { "shape": "ContentChecksumType" },
                "artifactType": { "shape": "ArtifactType" },
                "uploadIntent": { "shape": "UploadIntent" },
                "uploadContext": { "shape": "UploadContext" }
            }
        },
        "CreateUploadUrlRequestContentChecksumString": {
            "type": "string",
            "max": 512,
            "min": 1,
            "sensitive": true
        },
        "CreateUploadUrlRequestContentMd5String": {
            "type": "string",
            "max": 128,
            "min": 1,
            "sensitive": true
        },
        "CreateUploadUrlResponse": {
            "type": "structure",
            "required": ["uploadId", "uploadUrl"],
            "members": {
                "uploadId": { "shape": "UploadId" },
                "uploadUrl": { "shape": "PreSignedUrl" },
                "kmsKeyArn": { "shape": "ResourceArn" }
            }
        },
        "CursorState": {
            "type": "structure",
            "members": {
                "position": { "shape": "Position" },
                "range": { "shape": "Range" }
            },
            "union": true
        },
        "Customization": {
            "type": "structure",
            "required": ["arn"],
            "members": {
                "arn": { "shape": "CustomizationArn" },
                "name": { "shape": "CustomizationName" },
                "description": { "shape": "Description" }
            }
        },
        "CustomizationArn": {
            "type": "string",
            "max": 950,
            "min": 0,
            "pattern": "$|^arn:[-.a-z0-9]{1,63}:codewhisperer:([-.a-z0-9]{0,63}:){2}([a-zA-Z0-9-_:/]){1,1023}"
        },
        "CustomizationName": {
            "type": "string",
            "max": 100,
            "min": 1,
            "pattern": "[a-zA-Z][a-zA-Z0-9_-]*"
        },
        "Customizations": {
            "type": "list",
            "member": { "shape": "Customization" }
        },
        "DeleteTaskAssistConversationRequest": {
            "type": "structure",
            "required": ["conversationId"],
            "members": {
                "conversationId": { "shape": "ConversationId" }
            }
        },
        "DeleteTaskAssistConversationResponse": {
            "type": "structure",
            "required": ["conversationId"],
            "members": {
                "conversationId": { "shape": "ConversationId" }
            }
        },
        "Description": {
            "type": "string",
            "max": 256,
            "min": 0,
            "pattern": "[\\sa-zA-Z0-9_-]*"
        },
        "Diagnostic": {
            "type": "structure",
            "members": {
                "textDocumentDiagnostic": { "shape": "TextDocumentDiagnostic" },
                "runtimeDiagnostic": { "shape": "RuntimeDiagnostic" }
            },
            "union": true
        },
        "DiagnosticSeverity": {
            "type": "string",
            "enum": ["ERROR", "WARNING", "INFORMATION", "HINT"]
        },
<<<<<<< HEAD
        "DocumentSymbol": {
            "type": "structure",
            "required": ["name", "type"],
            "members": {
                "name": { "shape": "String" },
                "type": { "shape": "SymbolType" },
                "source": { "shape": "String" }
            }
        },
        "DocumentSymbols": {
            "type": "list",
            "member": { "shape": "DocumentSymbol" },
            "max": 1000,
            "min": 0
        },
        "Dimension": {
            "type": "structure",
            "members": {
                "name": { "shape": "DimensionNameString" },
                "value": { "shape": "DimensionValueString" }
            }
        },
        "DimensionList": {
            "type": "list",
            "member": { "shape": "Dimension" },
            "max": 30,
=======
        "Dimension": {
            "type": "structure",
            "members": {
                "name": { "shape": "DimensionNameString" },
                "value": { "shape": "DimensionValueString" }
            }
        },
        "DimensionList": {
            "type": "list",
            "member": { "shape": "Dimension" },
            "max": 30,
            "min": 0
        },
        "DimensionNameString": {
            "type": "string",
            "max": 255,
            "min": 1,
            "pattern": "[-a-zA-Z0-9._]*"
        },
        "DimensionValueString": {
            "type": "string",
            "max": 1024,
            "min": 1,
            "pattern": "[-a-zA-Z0-9._]*"
        },
        "DocumentSymbol": {
            "type": "structure",
            "required": ["name", "type"],
            "members": {
                "name": { "shape": "DocumentSymbolNameString" },
                "type": { "shape": "SymbolType" },
                "source": { "shape": "DocumentSymbolSourceString" }
            }
        },
        "DocumentSymbolNameString": {
            "type": "string",
            "max": 256,
            "min": 1
        },
        "DocumentSymbolSourceString": {
            "type": "string",
            "max": 256,
            "min": 1
        },
        "DocumentSymbols": {
            "type": "list",
            "member": { "shape": "DocumentSymbol" },
            "max": 1000,
>>>>>>> 2b3c35c1
            "min": 0
        },
        "DimensionNameString": {
            "type": "string",
            "max": 255,
            "min": 1,
            "pattern": "[-a-zA-Z0-9._]*"
        },
        "DimensionValueString": {
            "type": "string",
            "max": 1024,
            "min": 1,
            "pattern": "[-a-zA-Z0-9._]*"
        },
        "Double": {
            "type": "double",
            "box": true
        },
        "EditorState": {
            "type": "structure",
            "members": {
                "document": { "shape": "TextDocument" },
                "cursorState": { "shape": "CursorState" }
            }
        },
        "FeatureEvaluation": {
            "type": "structure",
            "required": ["feature", "variation", "value"],
            "members": {
                "feature": { "shape": "FeatureName" },
                "variation": { "shape": "FeatureVariation" },
                "value": { "shape": "FeatureValue" }
            }
        },
        "FeatureEvaluationsList": {
            "type": "list",
            "member": { "shape": "FeatureEvaluation" },
            "max": 50,
            "min": 0
        },
        "FeatureName": {
            "type": "string",
            "max": 128,
            "min": 1,
            "pattern": "[-a-zA-Z0-9._]*"
        },
        "FeatureValue": {
            "type": "structure",
            "members": {
                "boolValue": { "shape": "Boolean" },
                "doubleValue": { "shape": "Double" },
                "longValue": { "shape": "Long" },
                "stringValue": { "shape": "FeatureValueStringType" }
            },
            "union": true
        },
        "FeatureValueStringType": {
            "type": "string",
            "max": 512,
            "min": 0
        },
        "FeatureVariation": {
            "type": "string",
            "max": 128,
            "min": 1,
            "pattern": "[-a-zA-Z0-9._]*"
        },
        "FileContext": {
            "type": "structure",
            "required": ["leftFileContent", "rightFileContent", "filename", "programmingLanguage"],
            "members": {
                "leftFileContent": { "shape": "FileContextLeftFileContentString" },
                "rightFileContent": { "shape": "FileContextRightFileContentString" },
                "filename": { "shape": "FileContextFilenameString" },
                "programmingLanguage": { "shape": "ProgrammingLanguage" }
            }
        },
        "FileContextFilenameString": {
            "type": "string",
            "max": 1024,
            "min": 1,
            "sensitive": true
        },
        "FileContextLeftFileContentString": {
            "type": "string",
            "max": 10240,
            "min": 0,
            "sensitive": true
        },
        "FileContextRightFileContentString": {
            "type": "string",
            "max": 10240,
            "min": 0,
            "sensitive": true
        },
        "FollowupPrompt": {
            "type": "structure",
            "required": ["content"],
            "members": {
                "content": { "shape": "FollowupPromptContentString" },
                "userIntent": { "shape": "UserIntent" }
            }
        },
        "FollowupPromptContentString": {
            "type": "string",
            "max": 4096,
            "min": 0,
            "sensitive": true
        },
        "GenerateCompletionsRequest": {
            "type": "structure",
            "required": ["fileContext"],
            "members": {
                "fileContext": { "shape": "FileContext" },
                "maxResults": { "shape": "GenerateCompletionsRequestMaxResultsInteger" },
                "nextToken": { "shape": "GenerateCompletionsRequestNextTokenString" },
                "referenceTrackerConfiguration": { "shape": "ReferenceTrackerConfiguration" },
                "supplementalContexts": { "shape": "SupplementalContextList" },
<<<<<<< HEAD
                "customizationArn": { "shape": "ResourceArn" },
=======
                "customizationArn": { "shape": "CustomizationArn" },
>>>>>>> 2b3c35c1
                "optOutPreference": { "shape": "OptOutPreference" },
                "userContext": { "shape": "UserContext" }
            }
        },
        "GenerateCompletionsRequestMaxResultsInteger": {
            "type": "integer",
            "box": true,
            "max": 10,
            "min": 1
        },
        "GenerateCompletionsRequestNextTokenString": {
            "type": "string",
            "max": 2048,
            "min": 0,
            "pattern": "(?:[A-Za-z0-9\\+/]{4})*(?:[A-Za-z0-9\\+/]{2}\\=\\=|[A-Za-z0-9\\+/]{3}\\=)?",
            "sensitive": true
        },
        "GenerateCompletionsResponse": {
            "type": "structure",
            "members": {
                "completions": { "shape": "Completions" },
                "nextToken": { "shape": "SensitiveString" }
            }
        },
        "GetCodeAnalysisRequest": {
            "type": "structure",
            "required": ["jobId"],
            "members": {
                "jobId": { "shape": "GetCodeAnalysisRequestJobIdString" }
            }
        },
        "GetCodeAnalysisRequestJobIdString": {
            "type": "string",
            "max": 256,
            "min": 1
        },
        "GetCodeAnalysisResponse": {
            "type": "structure",
            "required": ["status"],
            "members": {
                "status": { "shape": "CodeAnalysisStatus" },
                "errorMessage": { "shape": "SensitiveString" }
            }
        },
        "GetTaskAssistCodeGenerationRequest": {
            "type": "structure",
            "required": ["conversationId", "codeGenerationId"],
            "members": {
                "conversationId": { "shape": "ConversationId" },
                "codeGenerationId": { "shape": "CodeGenerationId" }
<<<<<<< HEAD
            }
        },
        "GetTaskAssistCodeGenerationResponse": {
            "type": "structure",
            "required": ["conversationId", "codeGenerationStatus"],
            "members": {
                "conversationId": { "shape": "ConversationId" },
                "codeGenerationStatus": { "shape": "CodeGenerationStatus" }
            }
        },
        "GetTransformationPlanRequest": {
            "type": "structure",
            "required": ["transformationJobId"],
            "members": {
                "transformationJobId": { "shape": "TransformationJobId" }
            }
        },
=======
            }
        },
        "GetTaskAssistCodeGenerationResponse": {
            "type": "structure",
            "required": ["conversationId", "codeGenerationStatus"],
            "members": {
                "conversationId": { "shape": "ConversationId" },
                "codeGenerationStatus": { "shape": "CodeGenerationStatus" }
            }
        },
        "GetTransformationPlanRequest": {
            "type": "structure",
            "required": ["transformationJobId"],
            "members": {
                "transformationJobId": { "shape": "TransformationJobId" }
            }
        },
>>>>>>> 2b3c35c1
        "GetTransformationPlanResponse": {
            "type": "structure",
            "required": ["transformationPlan"],
            "members": {
                "transformationPlan": { "shape": "TransformationPlan" }
            }
        },
        "GetTransformationRequest": {
            "type": "structure",
            "required": ["transformationJobId"],
            "members": {
                "transformationJobId": { "shape": "TransformationJobId" }
            }
        },
        "GetTransformationResponse": {
            "type": "structure",
            "required": ["transformationJob"],
            "members": {
                "transformationJob": { "shape": "TransformationJob" }
            }
        },
        "IdeCategory": {
            "type": "string",
            "enum": ["JETBRAINS", "VSCODE"],
            "max": 64,
            "min": 1
        },
        "IdempotencyToken": {
            "type": "string",
            "max": 256,
            "min": 1
        },
        "Import": {
            "type": "structure",
            "members": {
                "statement": { "shape": "ImportStatementString" }
            }
        },
        "ImportStatementString": {
            "type": "string",
            "max": 1024,
            "min": 1,
            "sensitive": true
        },
        "Imports": {
            "type": "list",
            "member": { "shape": "Import" },
            "max": 10,
            "min": 0
        },
        "Integer": {
            "type": "integer",
            "box": true
        },
        "InternalServerException": {
            "type": "structure",
            "required": ["message"],
            "members": {
                "message": { "shape": "String" }
            },
            "exception": true,
            "fault": true,
            "retryable": { "throttling": false }
        },
        "ListAvailableCustomizationsRequest": {
            "type": "structure",
            "members": {
                "maxResults": { "shape": "ListAvailableCustomizationsRequestMaxResultsInteger" },
                "nextToken": { "shape": "Base64EncodedPaginationToken" }
            }
        },
        "ListAvailableCustomizationsRequestMaxResultsInteger": {
            "type": "integer",
            "box": true,
            "max": 100,
            "min": 1
        },
        "ListAvailableCustomizationsResponse": {
            "type": "structure",
            "required": ["customizations"],
            "members": {
                "customizations": { "shape": "Customizations" },
                "nextToken": { "shape": "Base64EncodedPaginationToken" }
            }
        },
        "ListCodeAnalysisFindingsRequest": {
            "type": "structure",
            "required": ["jobId", "codeAnalysisFindingsSchema"],
            "members": {
                "jobId": { "shape": "ListCodeAnalysisFindingsRequestJobIdString" },
                "nextToken": { "shape": "PaginationToken" },
                "codeAnalysisFindingsSchema": { "shape": "CodeAnalysisFindingsSchema" }
            }
        },
        "ListCodeAnalysisFindingsRequestJobIdString": {
            "type": "string",
            "max": 256,
            "min": 1
        },
        "ListCodeAnalysisFindingsResponse": {
            "type": "structure",
            "required": ["codeAnalysisFindings"],
            "members": {
                "nextToken": { "shape": "PaginationToken" },
                "codeAnalysisFindings": { "shape": "SensitiveString" }
            }
        },
        "ListFeatureEvaluationsRequest": {
            "type": "structure",
            "required": ["userContext"],
            "members": {
                "userContext": { "shape": "UserContext" }
            }
        },
        "ListFeatureEvaluationsResponse": {
            "type": "structure",
            "required": ["featureEvaluations"],
            "members": {
                "featureEvaluations": { "shape": "FeatureEvaluationsList" }
            }
        },
        "Long": {
            "type": "long",
            "box": true
        },
<<<<<<< HEAD
        "OperatingSystem": {
            "type": "string",
            "enum": ["MAC", "WINDOWS", "LINUX"],
            "max": 64,
            "min": 1
        },
=======
>>>>>>> 2b3c35c1
        "MetricData": {
            "type": "structure",
            "required": ["metricName", "metricValue", "timestamp"],
            "members": {
                "metricName": { "shape": "MetricDataMetricNameString" },
                "metricValue": { "shape": "Double" },
                "timestamp": { "shape": "Timestamp" },
                "dimensions": { "shape": "DimensionList" }
            }
        },
        "MetricDataMetricNameString": {
            "type": "string",
            "max": 1024,
            "min": 1,
            "pattern": "[-a-zA-Z0-9._]*"
        },
<<<<<<< HEAD
=======
        "OperatingSystem": {
            "type": "string",
            "enum": ["MAC", "WINDOWS", "LINUX"],
            "max": 64,
            "min": 1
        },
>>>>>>> 2b3c35c1
        "OptOutPreference": {
            "type": "string",
            "enum": ["OPTIN", "OPTOUT"]
        },
        "PaginationToken": {
            "type": "string",
            "max": 2048,
            "min": 1,
            "pattern": "\\S+"
        },
        "Position": {
            "type": "structure",
            "required": ["line", "character"],
            "members": {
                "line": { "shape": "Integer" },
                "character": { "shape": "Integer" }
            }
        },
        "PreSignedUrl": {
            "type": "string",
            "max": 2048,
            "min": 1
        },
        "PrimitiveInteger": { "type": "integer" },
        "ProgrammingLanguage": {
            "type": "structure",
            "required": ["languageName"],
            "members": {
                "languageName": { "shape": "ProgrammingLanguageLanguageNameString" }
            }
        },
        "ProgrammingLanguageLanguageNameString": {
            "type": "string",
<<<<<<< HEAD
            "pattern": "(python|javascript|java|csharp|typescript|c|cpp|go|kotlin|php|ruby|rust|scala|shell|sql)"
=======
            "max": 128,
            "min": 1,
            "pattern": "(python|javascript|java|csharp|typescript|c|cpp|go|kotlin|php|ruby|rust|scala|shell|sql|json|yaml|vue|tf)"
        },
        "ProgressUpdates": {
            "type": "list",
            "member": { "shape": "TransformationProgressUpdate" }
        },
        "Range": {
            "type": "structure",
            "required": ["start", "end"],
            "members": {
                "start": { "shape": "Position" },
                "end": { "shape": "Position" }
            }
>>>>>>> 2b3c35c1
        },
        "Range": {
            "type": "structure",
            "required": ["start", "end"],
            "members": {
                "start": { "shape": "Position" },
                "end": { "shape": "Position" }
            }
        },
        "RecommendationsWithReferencesPreference": {
            "type": "string",
            "enum": ["BLOCK", "ALLOW"]
        },
        "Reference": {
            "type": "structure",
            "members": {
                "licenseName": { "shape": "ReferenceLicenseNameString" },
                "repository": { "shape": "ReferenceRepositoryString" },
                "url": { "shape": "ReferenceUrlString" },
                "recommendationContentSpan": { "shape": "Span" }
            }
        },
        "ReferenceLicenseNameString": {
            "type": "string",
            "max": 1024,
            "min": 1
        },
        "ReferenceRepositoryString": {
            "type": "string",
            "max": 1024,
            "min": 1
        },
        "ReferenceTrackerConfiguration": {
            "type": "structure",
            "required": ["recommendationsWithReferences"],
            "members": {
                "recommendationsWithReferences": { "shape": "RecommendationsWithReferencesPreference" }
            }
        },
        "ReferenceUrlString": {
            "type": "string",
            "max": 1024,
            "min": 1
        },
        "References": {
            "type": "list",
            "member": { "shape": "Reference" },
            "max": 10,
            "min": 0
        },
        "ResourceArn": {
            "type": "string",
            "max": 1224,
            "min": 0,
            "pattern": "arn:([-.a-z0-9]{1,63}:){2}([-.a-z0-9]{0,63}:){2}([a-zA-Z0-9-_:/]){1,1023}"
        },
        "ResourceNotFoundException": {
            "type": "structure",
            "required": ["message"],
            "members": {
                "message": { "shape": "String" }
            },
            "exception": true
        },
        "RuntimeDiagnostic": {
            "type": "structure",
            "required": ["source", "severity", "message"],
            "members": {
<<<<<<< HEAD
                "source": { "shape": "SensitiveString" },
                "severity": { "shape": "DiagnosticSeverity" },
                "message": { "shape": "SensitiveString" }
            }
        },
=======
                "source": { "shape": "RuntimeDiagnosticSourceString" },
                "severity": { "shape": "DiagnosticSeverity" },
                "message": { "shape": "RuntimeDiagnosticMessageString" }
            }
        },
        "RuntimeDiagnosticMessageString": {
            "type": "string",
            "max": 1024,
            "min": 0,
            "sensitive": true
        },
        "RuntimeDiagnosticSourceString": {
            "type": "string",
            "max": 1024,
            "min": 0,
            "sensitive": true
        },
>>>>>>> 2b3c35c1
        "SendTelemetryEventRequest": {
            "type": "structure",
            "required": ["telemetryEvent"],
            "members": {
                "clientToken": {
                    "shape": "IdempotencyToken",
                    "idempotencyToken": true
                },
                "telemetryEvent": { "shape": "TelemetryEvent" },
                "optOutPreference": { "shape": "OptOutPreference" },
                "userContext": { "shape": "UserContext" }
            }
        },
        "SendTelemetryEventResponse": {
            "type": "structure",
            "members": {}
        },
        "SensitiveString": {
            "type": "string",
            "sensitive": true
        },
        "Span": {
            "type": "structure",
            "members": {
                "start": { "shape": "SpanStartInteger" },
                "end": { "shape": "SpanEndInteger" }
            }
        },
        "SpanEndInteger": {
            "type": "integer",
            "box": true,
            "min": 0
        },
        "SpanStartInteger": {
            "type": "integer",
            "box": true,
            "min": 0
        },
        "StartCodeAnalysisRequest": {
            "type": "structure",
            "required": ["artifacts", "programmingLanguage"],
            "members": {
                "artifacts": { "shape": "ArtifactMap" },
                "programmingLanguage": { "shape": "ProgrammingLanguage" },
                "clientToken": {
                    "shape": "StartCodeAnalysisRequestClientTokenString",
                    "idempotencyToken": true
                }
            }
        },
        "StartCodeAnalysisRequestClientTokenString": {
            "type": "string",
            "max": 256,
            "min": 1
        },
        "StartCodeAnalysisResponse": {
            "type": "structure",
            "required": ["jobId", "status"],
            "members": {
                "jobId": { "shape": "StartCodeAnalysisResponseJobIdString" },
                "status": { "shape": "CodeAnalysisStatus" },
                "errorMessage": { "shape": "SensitiveString" }
            }
        },
        "StartCodeAnalysisResponseJobIdString": {
            "type": "string",
            "max": 256,
            "min": 1
        },
        "StartTaskAssistCodeGenerationRequest": {
            "type": "structure",
            "required": ["conversationState", "workspaceState"],
            "members": {
                "conversationState": { "shape": "ConversationState" },
                "workspaceState": { "shape": "WorkspaceState" }
            }
        },
        "StartTaskAssistCodeGenerationResponse": {
            "type": "structure",
            "required": ["conversationId", "codeGenerationId"],
            "members": {
                "conversationId": { "shape": "ConversationId" },
                "codeGenerationId": { "shape": "CodeGenerationId" }
            }
        },
        "StartTransformationRequest": {
            "type": "structure",
            "required": ["workspaceState", "transformationSpec"],
            "members": {
                "workspaceState": { "shape": "WorkspaceState" },
                "transformationSpec": { "shape": "TransformationSpec" }
            }
        },
        "StartTransformationResponse": {
            "type": "structure",
            "required": ["transformationJobId"],
            "members": {
                "transformationJobId": { "shape": "TransformationJobId" }
            }
        },
        "StepId": {
            "type": "string",
            "max": 126,
            "min": 1
        },
        "StopTransformationRequest": {
            "type": "structure",
            "required": ["transformationJobId"],
            "members": {
                "transformationJobId": { "shape": "TransformationJobId" }
            }
        },
        "StopTransformationResponse": {
            "type": "structure",
            "required": ["transformationStatus"],
            "members": {
                "transformationStatus": { "shape": "TransformationStatus" }
            }
        },
        "String": { "type": "string" },
        "SuggestionState": {
            "type": "string",
            "enum": ["ACCEPT", "REJECT", "DISCARD", "EMPTY"]
        },
        "SupplementalContext": {
            "type": "structure",
            "required": ["filePath", "content"],
            "members": {
                "filePath": { "shape": "SupplementalContextFilePathString" },
                "content": { "shape": "SupplementalContextContentString" }
            }
        },
        "SupplementalContextContentString": {
            "type": "string",
            "max": 10240,
            "min": 1,
            "sensitive": true
        },
        "SupplementalContextFilePathString": {
            "type": "string",
            "max": 1024,
            "min": 1,
            "sensitive": true
        },
        "SupplementalContextList": {
            "type": "list",
            "member": { "shape": "SupplementalContext" },
            "max": 5,
            "min": 0
        },
        "SupplementaryWebLink": {
            "type": "structure",
            "required": ["url", "title"],
            "members": {
                "url": { "shape": "SupplementaryWebLinkUrlString" },
                "title": { "shape": "SupplementaryWebLinkTitleString" },
                "snippet": { "shape": "SupplementaryWebLinkSnippetString" }
            }
        },
        "SupplementaryWebLinkSnippetString": {
            "type": "string",
            "max": 1024,
            "min": 1,
            "sensitive": true
        },
        "SupplementaryWebLinkTitleString": {
            "type": "string",
            "max": 1024,
            "min": 1,
            "sensitive": true
        },
        "SupplementaryWebLinkUrlString": {
            "type": "string",
            "max": 1024,
            "min": 1,
            "sensitive": true
        },
        "SupplementaryWebLinks": {
            "type": "list",
            "member": { "shape": "SupplementaryWebLink" },
            "max": 10,
            "min": 0
        },
        "SymbolType": {
            "type": "string",
            "enum": ["DECLARATION", "USAGE"]
        },
        "TaskAssistPlanningUploadContext": {
            "type": "structure",
<<<<<<< HEAD
=======
            "required": ["conversationId"],
>>>>>>> 2b3c35c1
            "members": {
                "conversationId": { "shape": "ConversationId" }
            }
        },
        "TelemetryEvent": {
            "type": "structure",
            "members": {
                "userTriggerDecisionEvent": { "shape": "UserTriggerDecisionEvent" },
                "codeCoverageEvent": { "shape": "CodeCoverageEvent" },
                "userModificationEvent": { "shape": "UserModificationEvent" },
                "codeScanEvent": { "shape": "CodeScanEvent" },
                "metricData": { "shape": "MetricData" }
            },
            "union": true
        },
        "TextDocument": {
            "type": "structure",
            "required": ["relativeFilePath"],
            "members": {
<<<<<<< HEAD
                "relativeFilePath": { "shape": "SensitiveString" },
                "programmingLanguage": { "shape": "ProgrammingLanguage" },
                "text": { "shape": "SensitiveString" },
=======
                "relativeFilePath": { "shape": "TextDocumentRelativeFilePathString" },
                "programmingLanguage": { "shape": "ProgrammingLanguage" },
                "text": { "shape": "TextDocumentTextString" },
>>>>>>> 2b3c35c1
                "documentSymbols": { "shape": "DocumentSymbols" }
            }
        },
        "TextDocumentDiagnostic": {
            "type": "structure",
            "required": ["document", "range", "source", "severity", "message"],
            "members": {
                "document": { "shape": "TextDocument" },
                "range": { "shape": "Range" },
                "source": { "shape": "SensitiveString" },
                "severity": { "shape": "DiagnosticSeverity" },
<<<<<<< HEAD
                "message": { "shape": "SensitiveString" }
            }
        },
=======
                "message": { "shape": "TextDocumentDiagnosticMessageString" }
            }
        },
        "TextDocumentDiagnosticMessageString": {
            "type": "string",
            "max": 1024,
            "min": 0,
            "sensitive": true
        },
        "TextDocumentRelativeFilePathString": {
            "type": "string",
            "max": 4096,
            "min": 1,
            "sensitive": true
        },
        "TextDocumentTextString": {
            "type": "string",
            "max": 10240,
            "min": 0,
            "sensitive": true
        },
>>>>>>> 2b3c35c1
        "ThrottlingException": {
            "type": "structure",
            "required": ["message"],
            "members": {
                "message": { "shape": "String" }
            },
            "exception": true,
            "retryable": { "throttling": true }
        },
        "Timestamp": { "type": "timestamp" },
        "TransformationJob": {
            "type": "structure",
            "members": {
                "jobId": { "shape": "TransformationJobId" },
                "transformationSpec": { "shape": "TransformationSpec" },
                "status": { "shape": "TransformationStatus" },
                "reason": { "shape": "String" },
                "creationTime": { "shape": "Timestamp" },
                "startExecutionTime": { "shape": "Timestamp" },
                "endExecutionTime": { "shape": "Timestamp" }
            }
        },
        "TransformationJobId": {
            "type": "string",
            "max": 128,
            "min": 1
        },
        "TransformationLanguage": {
            "type": "string",
            "enum": ["JAVA_8", "JAVA_11", "JAVA_17"]
        },
        "TransformationPlan": {
            "type": "structure",
            "required": ["transformationSteps"],
            "members": {
                "transformationSteps": { "shape": "TransformationSteps" }
            }
        },
<<<<<<< HEAD
=======
        "TransformationProgressUpdate": {
            "type": "structure",
            "required": ["name", "status"],
            "members": {
                "name": { "shape": "String" },
                "status": { "shape": "TransformationProgressUpdateStatus" },
                "description": { "shape": "String" },
                "startTime": { "shape": "Timestamp" },
                "endTime": { "shape": "Timestamp" }
            }
        },
        "TransformationProgressUpdateStatus": {
            "type": "string",
            "enum": ["IN_PROGRESS", "COMPLETED", "FAILED"]
        },
>>>>>>> 2b3c35c1
        "TransformationProjectState": {
            "type": "structure",
            "members": {
                "language": { "shape": "TransformationLanguage" }
            }
        },
        "TransformationSpec": {
            "type": "structure",
            "members": {
                "transformationType": { "shape": "TransformationType" },
                "source": { "shape": "TransformationProjectState" },
                "target": { "shape": "TransformationProjectState" }
            }
        },
        "TransformationStatus": {
            "type": "string",
            "enum": [
                "CREATED",
                "ACCEPTED",
                "REJECTED",
                "STARTED",
                "PREPARING",
                "PREPARED",
                "PLANNING",
                "PLANNED",
                "TRANSFORMING",
                "TRANSFORMED",
                "FAILED",
                "COMPLETED",
                "PARTIALLY_COMPLETED",
                "STOPPING",
                "STOPPED"
            ]
        },
        "TransformationStep": {
            "type": "structure",
<<<<<<< HEAD
            "required": ["id", "name", "description"],
            "members": {
                "id": { "shape": "StepId" },
                "name": { "shape": "String" },
                "description": { "shape": "String" }
            }
        },
=======
            "required": ["id", "name", "description", "status"],
            "members": {
                "id": { "shape": "StepId" },
                "name": { "shape": "String" },
                "description": { "shape": "String" },
                "status": { "shape": "TransformationStepStatus" },
                "progressUpdates": { "shape": "ProgressUpdates" },
                "startTime": { "shape": "Timestamp" },
                "endTime": { "shape": "Timestamp" }
            }
        },
        "TransformationStepStatus": {
            "type": "string",
            "enum": ["CREATED", "COMPLETED", "PARTIALLY_COMPLETED", "STOPPED", "FAILED"]
        },
>>>>>>> 2b3c35c1
        "TransformationSteps": {
            "type": "list",
            "member": { "shape": "TransformationStep" }
        },
        "TransformationType": {
            "type": "string",
            "enum": ["LANGUAGE_UPGRADE"]
        },
        "UUID": {
            "type": "string",
            "max": 36,
            "min": 36
        },
        "UploadContext": {
            "type": "structure",
            "members": {
                "taskAssistPlanningUploadContext": { "shape": "TaskAssistPlanningUploadContext" }
            },
            "union": true
        },
        "UploadId": {
            "type": "string",
            "max": 128,
            "min": 1
        },
        "UploadIntent": {
            "type": "string",
            "enum": ["TRANSFORMATION", "TASK_ASSIST_PLANNING"]
        },
        "UserContext": {
            "type": "structure",
            "required": ["ideCategory", "operatingSystem", "product"],
            "members": {
                "ideCategory": { "shape": "IdeCategory" },
                "operatingSystem": { "shape": "OperatingSystem" },
                "product": { "shape": "UserContextProductString" }
            }
        },
        "UserContextProductString": {
            "type": "string",
            "max": 128,
            "min": 1,
            "pattern": "[-a-zA-Z0-9._]*"
        },
        "UserInputMessage": {
            "type": "structure",
            "required": ["content"],
            "members": {
<<<<<<< HEAD
                "content": { "shape": "SensitiveString" },
=======
                "content": { "shape": "UserInputMessageContentString" },
>>>>>>> 2b3c35c1
                "userInputMessageContext": { "shape": "UserInputMessageContext" },
                "userIntent": { "shape": "UserIntent" }
            }
        },
<<<<<<< HEAD
=======
        "UserInputMessageContentString": {
            "type": "string",
            "max": 4096,
            "min": 0,
            "sensitive": true
        },
>>>>>>> 2b3c35c1
        "UserInputMessageContext": {
            "type": "structure",
            "members": {
                "editorState": { "shape": "EditorState" },
                "diagnostic": { "shape": "Diagnostic" }
            }
        },
        "UserIntent": {
            "type": "string",
            "enum": [
                "SUGGEST_ALTERNATE_IMPLEMENTATION",
                "APPLY_COMMON_BEST_PRACTICES",
                "IMPROVE_CODE",
                "SHOW_EXAMPLES",
                "CITE_SOURCES",
                "EXPLAIN_LINE_BY_LINE",
                "EXPLAIN_CODE_SELECTION"
            ]
        },
        "UserModificationEvent": {
            "type": "structure",
            "required": ["sessionId", "requestId", "programmingLanguage", "modificationPercentage", "timestamp"],
            "members": {
                "sessionId": { "shape": "UUID" },
                "requestId": { "shape": "UUID" },
                "programmingLanguage": { "shape": "ProgrammingLanguage" },
                "modificationPercentage": { "shape": "Double" },
<<<<<<< HEAD
                "customizationArn": { "shape": "ResourceArn" },
=======
                "customizationArn": { "shape": "CustomizationArn" },
>>>>>>> 2b3c35c1
                "timestamp": { "shape": "Timestamp" }
            }
        },
        "UserTriggerDecisionEvent": {
            "type": "structure",
            "required": [
                "sessionId",
                "requestId",
                "programmingLanguage",
                "completionType",
                "suggestionState",
                "recommendationLatencyMilliseconds",
                "timestamp"
            ],
            "members": {
                "sessionId": { "shape": "UUID" },
                "requestId": { "shape": "UUID" },
                "customizationArn": { "shape": "CustomizationArn" },
                "programmingLanguage": { "shape": "ProgrammingLanguage" },
                "completionType": { "shape": "CompletionType" },
                "suggestionState": { "shape": "SuggestionState" },
                "recommendationLatencyMilliseconds": { "shape": "Double" },
                "timestamp": { "shape": "Timestamp" },
                "suggestionReferenceCount": { "shape": "PrimitiveInteger" },
                "generatedLine": { "shape": "PrimitiveInteger" }
            }
        },
        "ValidationException": {
            "type": "structure",
            "required": ["message"],
            "members": {
                "message": { "shape": "String" },
                "reason": { "shape": "ValidationExceptionReason" }
            },
            "exception": true
        },
        "ValidationExceptionReason": {
            "type": "string",
            "enum": ["INVALID_CONVERSATION_ID"]
        },
        "WorkspaceState": {
            "type": "structure",
            "required": ["uploadId", "programmingLanguage"],
            "members": {
                "uploadId": { "shape": "UploadId" },
                "programmingLanguage": { "shape": "ProgrammingLanguage" },
                "contextTruncationScheme": { "shape": "ContextTruncationScheme" }
            }
        }
    }
}<|MERGE_RESOLUTION|>--- conflicted
+++ resolved
@@ -565,15 +565,49 @@
             "type": "string",
             "enum": ["ERROR", "WARNING", "INFORMATION", "HINT"]
         },
-<<<<<<< HEAD
+        "Dimension": {
+            "type": "structure",
+            "members": {
+                "name": { "shape": "DimensionNameString" },
+                "value": { "shape": "DimensionValueString" }
+            }
+        },
+        "DimensionList": {
+            "type": "list",
+            "member": { "shape": "Dimension" },
+            "max": 30,
+            "min": 0
+        },
+        "DimensionNameString": {
+            "type": "string",
+            "max": 255,
+            "min": 1,
+            "pattern": "[-a-zA-Z0-9._]*"
+        },
+        "DimensionValueString": {
+            "type": "string",
+            "max": 1024,
+            "min": 1,
+            "pattern": "[-a-zA-Z0-9._]*"
+        },
         "DocumentSymbol": {
             "type": "structure",
             "required": ["name", "type"],
             "members": {
-                "name": { "shape": "String" },
+                "name": { "shape": "DocumentSymbolNameString" },
                 "type": { "shape": "SymbolType" },
-                "source": { "shape": "String" }
-            }
+                "source": { "shape": "DocumentSymbolSourceString" }
+            }
+        },
+        "DocumentSymbolNameString": {
+            "type": "string",
+            "max": 256,
+            "min": 1
+        },
+        "DocumentSymbolSourceString": {
+            "type": "string",
+            "max": 256,
+            "min": 1
         },
         "DocumentSymbols": {
             "type": "list",
@@ -581,81 +615,6 @@
             "max": 1000,
             "min": 0
         },
-        "Dimension": {
-            "type": "structure",
-            "members": {
-                "name": { "shape": "DimensionNameString" },
-                "value": { "shape": "DimensionValueString" }
-            }
-        },
-        "DimensionList": {
-            "type": "list",
-            "member": { "shape": "Dimension" },
-            "max": 30,
-=======
-        "Dimension": {
-            "type": "structure",
-            "members": {
-                "name": { "shape": "DimensionNameString" },
-                "value": { "shape": "DimensionValueString" }
-            }
-        },
-        "DimensionList": {
-            "type": "list",
-            "member": { "shape": "Dimension" },
-            "max": 30,
-            "min": 0
-        },
-        "DimensionNameString": {
-            "type": "string",
-            "max": 255,
-            "min": 1,
-            "pattern": "[-a-zA-Z0-9._]*"
-        },
-        "DimensionValueString": {
-            "type": "string",
-            "max": 1024,
-            "min": 1,
-            "pattern": "[-a-zA-Z0-9._]*"
-        },
-        "DocumentSymbol": {
-            "type": "structure",
-            "required": ["name", "type"],
-            "members": {
-                "name": { "shape": "DocumentSymbolNameString" },
-                "type": { "shape": "SymbolType" },
-                "source": { "shape": "DocumentSymbolSourceString" }
-            }
-        },
-        "DocumentSymbolNameString": {
-            "type": "string",
-            "max": 256,
-            "min": 1
-        },
-        "DocumentSymbolSourceString": {
-            "type": "string",
-            "max": 256,
-            "min": 1
-        },
-        "DocumentSymbols": {
-            "type": "list",
-            "member": { "shape": "DocumentSymbol" },
-            "max": 1000,
->>>>>>> 2b3c35c1
-            "min": 0
-        },
-        "DimensionNameString": {
-            "type": "string",
-            "max": 255,
-            "min": 1,
-            "pattern": "[-a-zA-Z0-9._]*"
-        },
-        "DimensionValueString": {
-            "type": "string",
-            "max": 1024,
-            "min": 1,
-            "pattern": "[-a-zA-Z0-9._]*"
-        },
         "Double": {
             "type": "double",
             "box": true
@@ -760,11 +719,7 @@
                 "nextToken": { "shape": "GenerateCompletionsRequestNextTokenString" },
                 "referenceTrackerConfiguration": { "shape": "ReferenceTrackerConfiguration" },
                 "supplementalContexts": { "shape": "SupplementalContextList" },
-<<<<<<< HEAD
-                "customizationArn": { "shape": "ResourceArn" },
-=======
                 "customizationArn": { "shape": "CustomizationArn" },
->>>>>>> 2b3c35c1
                 "optOutPreference": { "shape": "OptOutPreference" },
                 "userContext": { "shape": "UserContext" }
             }
@@ -815,7 +770,6 @@
             "members": {
                 "conversationId": { "shape": "ConversationId" },
                 "codeGenerationId": { "shape": "CodeGenerationId" }
-<<<<<<< HEAD
             }
         },
         "GetTaskAssistCodeGenerationResponse": {
@@ -833,25 +787,6 @@
                 "transformationJobId": { "shape": "TransformationJobId" }
             }
         },
-=======
-            }
-        },
-        "GetTaskAssistCodeGenerationResponse": {
-            "type": "structure",
-            "required": ["conversationId", "codeGenerationStatus"],
-            "members": {
-                "conversationId": { "shape": "ConversationId" },
-                "codeGenerationStatus": { "shape": "CodeGenerationStatus" }
-            }
-        },
-        "GetTransformationPlanRequest": {
-            "type": "structure",
-            "required": ["transformationJobId"],
-            "members": {
-                "transformationJobId": { "shape": "TransformationJobId" }
-            }
-        },
->>>>>>> 2b3c35c1
         "GetTransformationPlanResponse": {
             "type": "structure",
             "required": ["transformationPlan"],
@@ -977,15 +912,6 @@
             "type": "long",
             "box": true
         },
-<<<<<<< HEAD
-        "OperatingSystem": {
-            "type": "string",
-            "enum": ["MAC", "WINDOWS", "LINUX"],
-            "max": 64,
-            "min": 1
-        },
-=======
->>>>>>> 2b3c35c1
         "MetricData": {
             "type": "structure",
             "required": ["metricName", "metricValue", "timestamp"],
@@ -1002,15 +928,12 @@
             "min": 1,
             "pattern": "[-a-zA-Z0-9._]*"
         },
-<<<<<<< HEAD
-=======
         "OperatingSystem": {
             "type": "string",
             "enum": ["MAC", "WINDOWS", "LINUX"],
             "max": 64,
             "min": 1
         },
->>>>>>> 2b3c35c1
         "OptOutPreference": {
             "type": "string",
             "enum": ["OPTIN", "OPTOUT"]
@@ -1044,9 +967,6 @@
         },
         "ProgrammingLanguageLanguageNameString": {
             "type": "string",
-<<<<<<< HEAD
-            "pattern": "(python|javascript|java|csharp|typescript|c|cpp|go|kotlin|php|ruby|rust|scala|shell|sql)"
-=======
             "max": 128,
             "min": 1,
             "pattern": "(python|javascript|java|csharp|typescript|c|cpp|go|kotlin|php|ruby|rust|scala|shell|sql|json|yaml|vue|tf)"
@@ -1054,15 +974,6 @@
         "ProgressUpdates": {
             "type": "list",
             "member": { "shape": "TransformationProgressUpdate" }
-        },
-        "Range": {
-            "type": "structure",
-            "required": ["start", "end"],
-            "members": {
-                "start": { "shape": "Position" },
-                "end": { "shape": "Position" }
-            }
->>>>>>> 2b3c35c1
         },
         "Range": {
             "type": "structure",
@@ -1131,13 +1042,6 @@
             "type": "structure",
             "required": ["source", "severity", "message"],
             "members": {
-<<<<<<< HEAD
-                "source": { "shape": "SensitiveString" },
-                "severity": { "shape": "DiagnosticSeverity" },
-                "message": { "shape": "SensitiveString" }
-            }
-        },
-=======
                 "source": { "shape": "RuntimeDiagnosticSourceString" },
                 "severity": { "shape": "DiagnosticSeverity" },
                 "message": { "shape": "RuntimeDiagnosticMessageString" }
@@ -1155,7 +1059,6 @@
             "min": 0,
             "sensitive": true
         },
->>>>>>> 2b3c35c1
         "SendTelemetryEventRequest": {
             "type": "structure",
             "required": ["telemetryEvent"],
@@ -1345,10 +1248,7 @@
         },
         "TaskAssistPlanningUploadContext": {
             "type": "structure",
-<<<<<<< HEAD
-=======
             "required": ["conversationId"],
->>>>>>> 2b3c35c1
             "members": {
                 "conversationId": { "shape": "ConversationId" }
             }
@@ -1368,15 +1268,9 @@
             "type": "structure",
             "required": ["relativeFilePath"],
             "members": {
-<<<<<<< HEAD
-                "relativeFilePath": { "shape": "SensitiveString" },
-                "programmingLanguage": { "shape": "ProgrammingLanguage" },
-                "text": { "shape": "SensitiveString" },
-=======
                 "relativeFilePath": { "shape": "TextDocumentRelativeFilePathString" },
                 "programmingLanguage": { "shape": "ProgrammingLanguage" },
                 "text": { "shape": "TextDocumentTextString" },
->>>>>>> 2b3c35c1
                 "documentSymbols": { "shape": "DocumentSymbols" }
             }
         },
@@ -1388,11 +1282,6 @@
                 "range": { "shape": "Range" },
                 "source": { "shape": "SensitiveString" },
                 "severity": { "shape": "DiagnosticSeverity" },
-<<<<<<< HEAD
-                "message": { "shape": "SensitiveString" }
-            }
-        },
-=======
                 "message": { "shape": "TextDocumentDiagnosticMessageString" }
             }
         },
@@ -1414,7 +1303,6 @@
             "min": 0,
             "sensitive": true
         },
->>>>>>> 2b3c35c1
         "ThrottlingException": {
             "type": "structure",
             "required": ["message"],
@@ -1453,8 +1341,6 @@
                 "transformationSteps": { "shape": "TransformationSteps" }
             }
         },
-<<<<<<< HEAD
-=======
         "TransformationProgressUpdate": {
             "type": "structure",
             "required": ["name", "status"],
@@ -1470,7 +1356,6 @@
             "type": "string",
             "enum": ["IN_PROGRESS", "COMPLETED", "FAILED"]
         },
->>>>>>> 2b3c35c1
         "TransformationProjectState": {
             "type": "structure",
             "members": {
@@ -1507,15 +1392,6 @@
         },
         "TransformationStep": {
             "type": "structure",
-<<<<<<< HEAD
-            "required": ["id", "name", "description"],
-            "members": {
-                "id": { "shape": "StepId" },
-                "name": { "shape": "String" },
-                "description": { "shape": "String" }
-            }
-        },
-=======
             "required": ["id", "name", "description", "status"],
             "members": {
                 "id": { "shape": "StepId" },
@@ -1531,7 +1407,6 @@
             "type": "string",
             "enum": ["CREATED", "COMPLETED", "PARTIALLY_COMPLETED", "STOPPED", "FAILED"]
         },
->>>>>>> 2b3c35c1
         "TransformationSteps": {
             "type": "list",
             "member": { "shape": "TransformationStep" }
@@ -1580,24 +1455,17 @@
             "type": "structure",
             "required": ["content"],
             "members": {
-<<<<<<< HEAD
-                "content": { "shape": "SensitiveString" },
-=======
                 "content": { "shape": "UserInputMessageContentString" },
->>>>>>> 2b3c35c1
                 "userInputMessageContext": { "shape": "UserInputMessageContext" },
                 "userIntent": { "shape": "UserIntent" }
             }
         },
-<<<<<<< HEAD
-=======
         "UserInputMessageContentString": {
             "type": "string",
             "max": 4096,
             "min": 0,
             "sensitive": true
         },
->>>>>>> 2b3c35c1
         "UserInputMessageContext": {
             "type": "structure",
             "members": {
@@ -1625,11 +1493,7 @@
                 "requestId": { "shape": "UUID" },
                 "programmingLanguage": { "shape": "ProgrammingLanguage" },
                 "modificationPercentage": { "shape": "Double" },
-<<<<<<< HEAD
-                "customizationArn": { "shape": "ResourceArn" },
-=======
                 "customizationArn": { "shape": "CustomizationArn" },
->>>>>>> 2b3c35c1
                 "timestamp": { "shape": "Timestamp" }
             }
         },
