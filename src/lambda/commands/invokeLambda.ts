/*!
 * Copyright 2018 Amazon.com, Inc. or its affiliates. All Rights Reserved.
 * SPDX-License-Identifier: Apache-2.0
 */

import { _Blob } from 'aws-sdk/clients/lambda'
import _ = require('lodash')
import * as vscode from 'vscode'
import xml2js = require('xml2js')
import { LambdaClient } from '../../shared/clients/lambdaClient'
import { ext } from '../../shared/extensionGlobals'
import { ExtensionUtilities } from '../../shared/extensionUtilities'
import { getLogger, Logger } from '../../shared/logger'
import { CompositeResourceFetcher } from '../../shared/resourcefetcher/compositeResourceFetcher'
import { FileResourceFetcher } from '../../shared/resourcefetcher/fileResourceFetcher'
import { HttpResourceFetcher } from '../../shared/resourcefetcher/httpResourceFetcher'
import { ResourceFetcher } from '../../shared/resourcefetcher/resourcefetcher'
import { BaseTemplates } from '../../shared/templates/baseTemplates'
import { sampleRequestManifestPath, sampleRequestPath } from '../constants'
import { LambdaFunctionNode } from '../explorer/lambdaFunctionNode'
import { SampleRequest } from '../models/sampleRequest'
import { LambdaTemplates } from '../templates/lambdaTemplates'

interface SampleRequestManifest {
    requests: {
        request: {
            name?: string
            filename?: string
        }[]
    }
}

interface CommandMessage {
    command: string
    value?: _Blob
}

export async function invokeLambda(params: {
    /* TODO: Instead of vague scope-leaking objects: awsContext & element, it would be cleaner if this took:
     *  {
     *      lambdaClient: LambdaClient,         // or just invoke/invokeAsync interface of AWS.Lambda (see: lambda.d.ts)
     *      invokeParams: {functionArn: string} // or Lambda.Types.InvocationRequest (see: lambda.d.ts)
     *  }
     */
    outputChannel: vscode.OutputChannel
    functionNode: LambdaFunctionNode
}) {
    const logger: Logger = getLogger()

    try {
        const functionNode = params.functionNode
        const view = vscode.window.createWebviewPanel(
            'html',
            `Invoked ${functionNode.configuration.FunctionName}`,
            vscode.ViewColumn.One,
            {
                // Enable scripts in the webview
                enableScripts: true
            }
        )
        const baseTemplateFn = _.template(BaseTemplates.SIMPLE_HTML)

        view.webview.html = baseTemplateFn({
            content: '<h1>Loading...</h1>'
        })

        // ideally need to get the client from the explorer, but the context will do for now
        const invokeTemplateFn = _.template(LambdaTemplates.INVOKE_TEMPLATE)

        logger.info('Loading Sample Requests Manifest')

        try {
            const sampleInput = await makeSampleRequestManifestResourceFetcher().get()

            if (!sampleInput) {
                throw new Error('Unable to retrieve Sample Request manifest')
            }

            logger.debug(`Loaded: ${sampleInput}`)

            const inputs: SampleRequest[] = []

            xml2js.parseString(sampleInput, { explicitArray: false }, (err: Error, result: SampleRequestManifest) => {
                if (err) {
                    return
                }

                _.forEach(result.requests.request, r => {
                    inputs.push({ name: r.name, filename: r.filename })
                })
            })

            const loadScripts = ExtensionUtilities.getScriptsForHtml(['invokeLambdaVue.js'])
            const loadLibs = ExtensionUtilities.getLibrariesForHtml(['vue.min.js'])

            view.webview.html = baseTemplateFn({
                content: invokeTemplateFn({
                    FunctionName: functionNode.configuration.FunctionName,
                    InputSamples: inputs,
                    Scripts: loadScripts,
                    Libraries: loadLibs
                })
            })

            view.webview.onDidReceiveMessage(
                createMessageReceivedFunc({
                    fn: functionNode,
                    outputChannel: params.outputChannel,
                    onPostMessage: message => view.webview.postMessage(message)
                }),
                undefined,
                ext.context.subscriptions
            )
        } catch (err) {
            logger.error('Error getting manifest data..', err as Error)
        }
    } catch (err) {
        const error = err as Error
        logger.error(error)
    }
}

function createMessageReceivedFunc({
    fn,
    outputChannel,
    ...restParams
}: {
    // TODO: Consider passing lambdaClient: LambdaClient
    fn: LambdaFunctionNode // TODO: Replace w/ invokeParams: {functionArn: string} // or Lambda.Types.InvocationRequest
    outputChannel: vscode.OutputChannel
    onPostMessage(message: any): Thenable<boolean>
}) {
    const logger: Logger = getLogger()

    return async (message: CommandMessage) => {
        switch (message.command) {
            case 'sampleRequestSelected':
<<<<<<< HEAD
                const sample = await restParams.resourceFetcher.getResource([
                    new WebResourceLocation(`${sampleRequestPath}${message.value}`),
                    new FileResourceLocation(restParams.resourcePath)
                ])

=======
                logger.info(`Requesting ${message.value}`)
                const sampleUrl = `${sampleRequestPath}${message.value}`

                const sample = (await new HttpResourceFetcher(sampleUrl).get()) ?? ''

                logger.debug(`Retrieved: ${sample}`)

>>>>>>> 6a175b01
                restParams.onPostMessage({ command: 'loadedSample', sample: sample })

                return

            case 'invokeLambda':
                logger.info('invoking lambda function with the following payload:')
                logger.info(String(message.value))

                outputChannel.show()
                outputChannel.appendLine('Loading response...')

                try {
                    if (!fn.configuration.FunctionArn) {
                        throw new Error(`Could not determine ARN for function ${fn.configuration.FunctionName}`)
                    }
                    const client: LambdaClient = ext.toolkitClientBuilder.createLambdaClient(fn.regionCode)
                    const funcResponse = await client.invoke(fn.configuration.FunctionArn, message.value)
                    const logs = funcResponse.LogResult ? Buffer.from(funcResponse.LogResult, 'base64').toString() : ''
                    const payload = funcResponse.Payload ? funcResponse.Payload : JSON.stringify({})

                    outputChannel.appendLine(`Invocation result for ${fn.configuration.FunctionArn}`)
                    outputChannel.appendLine('Logs:')
                    outputChannel.appendLine(logs)
                    outputChannel.appendLine('')
                    outputChannel.appendLine('Payload:')
                    outputChannel.appendLine(payload.toString())
                    outputChannel.appendLine('')
                } catch (e) {
                    const error = e as Error
                    outputChannel.appendLine(`There was an error invoking ${fn.configuration.FunctionArn}`)
                    outputChannel.appendLine(error.toString())
                    outputChannel.appendLine('')
                }

                return
        }
    }
}

function makeSampleRequestManifestResourceFetcher(): ResourceFetcher {
    return new CompositeResourceFetcher(
        new HttpResourceFetcher(sampleRequestManifestPath),
        new FileResourceFetcher(ext.manifestPaths.lambdaSampleRequests)
    )
}<|MERGE_RESOLUTION|>--- conflicted
+++ resolved
@@ -135,13 +135,6 @@
     return async (message: CommandMessage) => {
         switch (message.command) {
             case 'sampleRequestSelected':
-<<<<<<< HEAD
-                const sample = await restParams.resourceFetcher.getResource([
-                    new WebResourceLocation(`${sampleRequestPath}${message.value}`),
-                    new FileResourceLocation(restParams.resourcePath)
-                ])
-
-=======
                 logger.info(`Requesting ${message.value}`)
                 const sampleUrl = `${sampleRequestPath}${message.value}`
 
@@ -149,7 +142,6 @@
 
                 logger.debug(`Retrieved: ${sample}`)
 
->>>>>>> 6a175b01
                 restParams.onPostMessage({ command: 'loadedSample', sample: sample })
 
                 return
