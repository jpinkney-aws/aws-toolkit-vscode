/*!
 * Copyright Amazon.com, Inc. or its affiliates. All Rights Reserved.
 * SPDX-License-Identifier: Apache-2.0
 */
import * as vscode from 'vscode'

export type WebviewContext = {
    panel: vscode.WebviewPanel
    textDocument: vscode.TextDocument
    disposables?: vscode.Disposable[]
    workSpacePath: string
    defaultTemplatePath: string
    defaultTemplateName: string
    fileWatches: Record<string, FileWatchInfo>
}

export type FileWatchInfo = {
    fileContents: string
}

export enum Response {
    INIT = 'INIT',
    LOAD_FILE = 'LOAD_FILE',
    SAVE_FILE = 'SAVE_FILE',
    ADD_FILE_WATCH = 'ADD_FILE_WATCH',
    FILE_CHANGED = 'FILE_CHANGED',
    GENERATE_RESOURCE = 'GENERATE_RESOURCE',
}

export interface ResponseMessage {
    response: Response
}

export interface InitResponseMessage extends ResponseMessage {
    templateFileName: string
    templateFilePath: string
}

export interface LoadFileResponseMessage extends ResponseMessage {
    eventId: string
    fileName: string
    fileContents: string
    isSuccess: boolean
    reason?: string
}

export interface SaveFileResponseMessage extends ResponseMessage {
    eventId: string
    filePath: string
    isSuccess: boolean
    reason?: string
}

export interface AddFileWatchResponseMessage extends ResponseMessage {
    eventId: string
    isSuccess: boolean
    reason?: string
}

export interface FileChangedResponseMessage extends ResponseMessage {
    fileName: string
    fileContents: string
}

export enum Command {
    INIT = 'INIT',
    LOAD_FILE = 'LOAD_FILE',
    SAVE_FILE = 'SAVE_FILE',
    ADD_FILE_WATCH = 'ADD_FILE_WATCH',
    DEPLOY = 'DEPLOY',
    GENERATE_RESOURCE = 'GENERATE_RESOURCE',
}

export interface RequestMessage {
    command: Command
}

export interface InitRequestMessage extends RequestMessage {
    eventId?: string
}

export interface LoadFileRequestMessage extends RequestMessage {
    eventId: string
    fileName: string
}

export interface SaveFileRequestMessage extends RequestMessage {
    eventId: string
    filePath: string
    fileContents: string
}

export interface AddFileWatchRequestMessage extends RequestMessage {
    eventId: string
    fileName: string
<<<<<<< HEAD
=======
    filePath: string
}

export interface ReferenceDetails {
    title: string | undefined
    url: string | undefined
    snippet?: string
}

export interface GenerateResourceMessage extends RequestMessage {
    prompt: string
}

export interface GenerateResourceResponseMessage {
    chatResponse: string
    references: ReferenceDetails[]
    metadata: object
>>>>>>> 9717a33b
}<|MERGE_RESOLUTION|>--- conflicted
+++ resolved
@@ -93,9 +93,6 @@
 export interface AddFileWatchRequestMessage extends RequestMessage {
     eventId: string
     fileName: string
-<<<<<<< HEAD
-=======
-    filePath: string
 }
 
 export interface ReferenceDetails {
@@ -112,5 +109,4 @@
     chatResponse: string
     references: ReferenceDetails[]
     metadata: object
->>>>>>> 9717a33b
 }