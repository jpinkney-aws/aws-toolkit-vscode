--- conflicted
+++ resolved
@@ -240,7 +240,6 @@
         {
             "name": "sam_openConfigUi",
             "description": "Called after opening the SAM Config UI"
-<<<<<<< HEAD
         },
         {
             "name": "codewhisperer_serviceInvocation",
@@ -672,8 +671,6 @@
                     "type": "codewhispererUserGroup"
                 }
             ]
-=======
->>>>>>> 23adb443
         }
     ]
 }