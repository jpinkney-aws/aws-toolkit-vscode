--- conflicted
+++ resolved
@@ -8,13 +8,9 @@
 import globals from '../extensionGlobals'
 import { getIdeProperties } from '../extensionUtilities'
 import { getLogger } from '../logger/logger'
-<<<<<<< HEAD
 import { Window } from '../vscode/window'
 import { showViewLogsMessage } from './messages'
-import { waitUntil } from './timeoutUtils'
-=======
 import { Timeout, waitTimeout, waitUntil } from './timeoutUtils'
->>>>>>> a82dfd8e
 
 // TODO: Consider NLS initialization/configuration here & have packages to import localize from here
 export const localize = nls.loadMessageBundle()
